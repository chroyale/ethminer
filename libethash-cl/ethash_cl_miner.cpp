/*
  This file is part of c-ethash.

  c-ethash is free software: you can redistribute it and/or modify
  it under the terms of the GNU General Public License as published by
  the Free Software Foundation, either version 3 of the License, or
  (at your option) any later version.

  c-ethash is distributed in the hope that it will be useful,
  but WITHOUT ANY WARRANTY; without even the implied warranty of
  MERCHANTABILITY or FITNESS FOR A PARTICULAR PURPOSE.  See the
  GNU General Public License for more details.

  You should have received a copy of the GNU General Public License
  along with cpp-ethereum.  If not, see <http://www.gnu.org/licenses/>.
*/
/** @file ethash_cl_miner.cpp
* @author Tim Hughes <tim@twistedfury.com>
* @date 2015
*/


#define _CRT_SECURE_NO_WARNINGS

#include <cstdio>
#include <cstdlib>
#include <fstream>
#include <iostream>
#include <assert.h>
#include <queue>
#include <random>
#include <vector>
#include <libethash/util.h>
#include <libethash/ethash.h>
#include "ethash_cl_miner.h"
#include "ethash_cl_miner_kernel.h"

#define ETHASH_BYTES 32
#define ETHASH_CL_MINIMUM_MEMORY 2000000000

// workaround lame platforms
#if !CL_VERSION_1_2
#define CL_MAP_WRITE_INVALIDATE_REGION CL_MAP_WRITE
#define CL_MEM_HOST_READ_ONLY 0
#endif

#undef min
#undef max

using namespace std;

// TODO: If at any point we can use libdevcore in here then we should switch to using a LogChannel
#define ETHCL_LOG(_contents) cout << "[OPENCL]:" << _contents << endl

static void add_definition(std::string& source, char const* id, unsigned value)
{
	char buf[256];
	sprintf(buf, "#define %s %uu\n", id, value);
	source.insert(source.begin(), buf, buf + strlen(buf));
}

ethash_cl_miner::search_hook::~search_hook() {}

ethash_cl_miner::ethash_cl_miner()
:	m_opencl_1_1()
{
}

ethash_cl_miner::~ethash_cl_miner()
{
	finish();
}

std::string ethash_cl_miner::platform_info(unsigned _platformId, unsigned _deviceId)
{
	std::vector<cl::Platform> platforms;
	cl::Platform::get(&platforms);
	if (platforms.empty())
	{
		ETHCL_LOG("No OpenCL platforms found.");
		return std::string();
	}

	// get GPU device of the selected platform
	std::vector<cl::Device> devices;
	unsigned platform_num = std::min<unsigned>(_platformId, platforms.size() - 1);
	platforms[platform_num].getDevices(CL_DEVICE_TYPE_ALL, &devices);
	if (devices.empty())
	{
		ETHCL_LOG("No OpenCL devices found.");
		return std::string();
	}

	// use selected default device
	unsigned device_num = std::min<unsigned>(_deviceId, devices.size() - 1);
	cl::Device& device = devices[device_num];
	std::string device_version = device.getInfo<CL_DEVICE_VERSION>();

	return "{ \"platform\": \"" + platforms[platform_num].getInfo<CL_PLATFORM_NAME>() + "\", \"device\": \"" + device.getInfo<CL_DEVICE_NAME>() + "\", \"version\": \"" + device_version + "\" }";
}

unsigned ethash_cl_miner::get_num_platforms()
{
	std::vector<cl::Platform> platforms;
	cl::Platform::get(&platforms);
	return platforms.size();
}

unsigned ethash_cl_miner::get_num_devices(unsigned _platformId)
{
	std::vector<cl::Platform> platforms;
	cl::Platform::get(&platforms);
	if (platforms.empty())
	{
		ETHCL_LOG("No OpenCL platforms found.");
		return 0;
	}

	std::vector<cl::Device> devices;
	unsigned platform_num = std::min<unsigned>(_platformId, platforms.size() - 1);
	platforms[platform_num].getDevices(CL_DEVICE_TYPE_ALL, &devices);
	if (devices.empty())
	{
		ETHCL_LOG("No OpenCL devices found.");
		return 0;
	}
	return devices.size();
}

bool ethash_cl_miner::haveSufficientGPUMemory(unsigned _platformId)
{
	std::vector<cl::Platform> platforms;
	cl::Platform::get(&platforms);
	if (platforms.empty())
	{
		ETHCL_LOG("No OpenCL platforms found.");
		return false;
	}

	std::vector<cl::Device> devices;
	unsigned platform_num = std::min<unsigned>(_platformId, platforms.size() - 1);
	platforms[platform_num].getDevices(CL_DEVICE_TYPE_ALL, &devices);
	if (devices.empty())
	{
		ETHCL_LOG("No OpenCL devices found.");
		return false;
	}

	for (cl::Device const& device: devices)
	{
		cl_ulong result;
		device.getInfo(CL_DEVICE_GLOBAL_MEM_SIZE, &result);
		if (result >= ETHASH_CL_MINIMUM_MEMORY)
		{
			ETHCL_LOG(
				"Found suitable OpenCL device [" << device.getInfo<CL_DEVICE_NAME>()
				<< "] with " << result << " bytes of GPU memory"
			);
			return true;
		}
		else
			ETHCL_LOG(
				"OpenCL device " << device.getInfo<CL_DEVICE_NAME>()
				<< " has insufficient GPU memory." << result <<
				" bytes of memory found < " << ETHASH_CL_MINIMUM_MEMORY << " bytes of memory required"
			);
	}
	return false;
}

void ethash_cl_miner::finish()
{
	if (m_queue())
		m_queue.finish();
}

bool ethash_cl_miner::init(
	uint8_t const* _dag,
	uint64_t _dagSize,
	unsigned workgroup_size,
	unsigned _platformId,
	unsigned _deviceId,
	unsigned _dagChunksNum
)
{
	// for now due to the .cl kernels we can only have either 1 big chunk or 4 chunks
	assert(_dagChunksNum == 1 || _dagChunksNum == 4);
	// now create the number of chunk buffers
	m_dagChunksNum = _dagChunksNum;

	// get all platforms
	try
	{
		std::vector<cl::Platform> platforms;
		cl::Platform::get(&platforms);
		if (platforms.empty())
		{
			ETHCL_LOG("No OpenCL platforms found.");
			return false;
		}

		// use selected platform
		_platformId = std::min<unsigned>(_platformId, platforms.size() - 1);
		ETHCL_LOG("Using platform: " << platforms[_platformId].getInfo<CL_PLATFORM_NAME>().c_str());

		// get GPU device of the default platform
		std::vector<cl::Device> devices;
		platforms[_platformId].getDevices(CL_DEVICE_TYPE_ALL, &devices);
		if (devices.empty())
		{
			ETHCL_LOG("No OpenCL devices found.");
			return false;
		}

		// use selected device
		cl::Device& device = devices[std::min<unsigned>(_deviceId, devices.size() - 1)];
		std::string device_version = device.getInfo<CL_DEVICE_VERSION>();
		ETHCL_LOG("Using device: " << device.getInfo<CL_DEVICE_NAME>().c_str() << "(" << device_version.c_str() << ")");

		if (strncmp("OpenCL 1.0", device_version.c_str(), 10) == 0)
		{
			ETHCL_LOG("OpenCL 1.0 is not supported.");
			return false;
		}
		if (strncmp("OpenCL 1.1", device_version.c_str(), 10) == 0)
			m_opencl_1_1 = true;

		// create context
		m_context = cl::Context(std::vector<cl::Device>(&device, &device + 1));
		m_queue = cl::CommandQueue(m_context, device);

		// use requested workgroup size, but we require multiple of 8
		m_workgroup_size = ((workgroup_size + 7) / 8) * 8;

		// patch source code
		std::ifstream t("ethash_cl_miner_kernel.cl");
		std::string code((std::istreambuf_iterator<char>(t)),
			std::istreambuf_iterator<char>());
		add_definition(code, "GROUP_SIZE", m_workgroup_size);
		add_definition(code, "DAG_SIZE", (unsigned)(_dagSize / ETHASH_MIX_BYTES));
		add_definition(code, "ACCESSES", ETHASH_ACCESSES);
		add_definition(code, "MAX_OUTPUTS", c_max_search_results);
		//debugf("%s", code.c_str());

		// create miner OpenCL program
		cl::Program::Sources sources;
		sources.push_back({ code.c_str(), code.size() });

		cl::Program program(m_context, sources);
		try
		{
			program.build({ device });
			ETHCL_LOG("Printing program log");
			ETHCL_LOG(program.getBuildInfo<CL_PROGRAM_BUILD_LOG>(device).c_str());
		}
		catch (cl::Error err)
		{
			ETHCL_LOG(program.getBuildInfo<CL_PROGRAM_BUILD_LOG>(device).c_str());
			return false;
		}
		if (_dagChunksNum == 1)
		{
			ETHCL_LOG("Loading single big chunk kernels");
			m_hash_kernel = cl::Kernel(program, "ethash_hash");
			m_search_kernel = cl::Kernel(program, "ethash_search");
		}
		else
		{
			ETHCL_LOG("Loading chunk kernels");
			m_hash_kernel = cl::Kernel(program, "ethash_hash_chunks");
			m_search_kernel = cl::Kernel(program, "ethash_search_chunks");
		}

		// create buffer for dag
		if (_dagChunksNum == 1)
		{
			ETHCL_LOG("Creating one big buffer");
			m_dagChunks.push_back(cl::Buffer(m_context, CL_MEM_READ_ONLY, _dagSize));
		}
		else
			for (unsigned i = 0; i < _dagChunksNum; i++)
			{
				// TODO Note: If we ever change to _dagChunksNum other than 4, then the size would need recalculation
				ETHCL_LOG("Creating buffer for chunk " << i);
				m_dagChunks.push_back(cl::Buffer(
					m_context,
					CL_MEM_READ_ONLY,
					(i == 3) ? (_dagSize - 3 * ((_dagSize >> 9) << 7)) : (_dagSize >> 9) << 7
				));
			}

		// create buffer for header
		ETHCL_LOG("Creating buffer for header.");
		m_header = cl::Buffer(m_context, CL_MEM_READ_ONLY, 32);

		if (_dagChunksNum == 1)
		{
			ETHCL_LOG("Mapping one big chunk.");
			m_queue.enqueueWriteBuffer(m_dagChunks[0], CL_TRUE, 0, _dagSize, _dag);
		}
		else
		{
			// TODO Note: If we ever change to _dagChunksNum other than 4, then the size would need recalculation
			void* dag_ptr[4];
			for (unsigned i = 0; i < _dagChunksNum; i++)
			{
				ETHCL_LOG("Mapping chunk " << i);
				dag_ptr[i] = m_queue.enqueueMapBuffer(m_dagChunks[i], true, m_opencl_1_1 ? CL_MAP_WRITE : CL_MAP_WRITE_INVALIDATE_REGION, 0, (i == 3) ? (_dagSize - 3 * ((_dagSize >> 9) << 7)) : (_dagSize >> 9) << 7);
			}
			for (unsigned i = 0; i < _dagChunksNum; i++)
			{
				memcpy(dag_ptr[i], (char *)_dag + i*((_dagSize >> 9) << 7), (i == 3) ? (_dagSize - 3 * ((_dagSize >> 9) << 7)) : (_dagSize >> 9) << 7);
				m_queue.enqueueUnmapMemObject(m_dagChunks[i], dag_ptr[i]);
			}
		}

		// create mining buffers
		for (unsigned i = 0; i != c_num_buffers; ++i)
		{
			ETHCL_LOG("Creating mining buffer " << i);
			m_hash_buf[i] = cl::Buffer(m_context, CL_MEM_WRITE_ONLY | (!m_opencl_1_1 ? CL_MEM_HOST_READ_ONLY : 0), 32 * c_hash_batch_size);
			m_search_buf[i] = cl::Buffer(m_context, CL_MEM_WRITE_ONLY, (c_max_search_results + 1) * sizeof(uint32_t));
		}
	}
	catch (cl::Error err)
	{
		ETHCL_LOG(err.what() << "(" << err.err() << ")");
		return false;
	}
	return true;
}

<<<<<<< HEAD
void ethash_cl_miner::hash(uint8_t* ret, uint8_t const* header, uint64_t nonce, unsigned count)
{
	struct pending_batch
	{
		unsigned base;
		unsigned count;
		unsigned buf;
	};
	std::queue<pending_batch> pending;

	// update header constant buffer
	m_queue.enqueueWriteBuffer(m_header, true, 0, 32, header);

	ETHCL_LOG("Setting chunk hash arguments.");
	unsigned argPos = 2;
	m_hash_kernel.setArg(1, m_header);
	for (unsigned i = 0 ; i < m_dagChunksNum; ++i, ++argPos)
		m_hash_kernel.setArg(argPos, m_dagChunks[i]);
	m_hash_kernel.setArg(argPos + 1, nonce);
	m_hash_kernel.setArg(argPos + 2, ~0u); // have to pass this to stop the compiler unrolling the loop

	unsigned buf = 0;
	for (unsigned i = 0; i < count || !pending.empty(); )
	{
		// how many this batch
		if (i < count)
		{
			unsigned const this_count = std::min<unsigned>(count - i, c_hash_batch_size);
			unsigned const batch_count = std::max<unsigned>(this_count, m_workgroup_size);

			// supply output hash buffer to kernel
			m_hash_kernel.setArg(0, m_hash_buf[buf]);

			// execute it!
			m_queue.enqueueNDRangeKernel(
				m_hash_kernel,
				cl::NullRange,
				cl::NDRange(batch_count),
				cl::NDRange(m_workgroup_size)
			);
			m_queue.flush();

			pending.push({i, this_count, buf});
			i += this_count;
			buf = (buf + 1) % c_num_buffers;
		}

		// read results
		if (i == count || pending.size() == c_num_buffers)
		{
			pending_batch const& batch = pending.front();
			// could use pinned host pointer instead, but this path isn't that important.
			uint8_t* hashes = (uint8_t*)m_queue.enqueueMapBuffer(m_hash_buf[batch.buf], true, CL_MAP_READ, 0, batch.count * ETHASH_BYTES);
			memcpy(ret + batch.base*ETHASH_BYTES, hashes, batch.count*ETHASH_BYTES);
			m_queue.enqueueUnmapMemObject(m_hash_buf[batch.buf], hashes);
			pending.pop();
		}
	}
}


=======
>>>>>>> 5cfbc888
void ethash_cl_miner::search(uint8_t const* header, uint64_t target, search_hook& hook)
{
	try
	{
		struct pending_batch
		{
			uint64_t start_nonce;
			unsigned buf;
		};
		std::queue<pending_batch> pending;

		static uint32_t const c_zero = 0;

		// update header constant buffer
		m_queue.enqueueWriteBuffer(m_header, false, 0, 32, header);
		for (unsigned i = 0; i != c_num_buffers; ++i)
			m_queue.enqueueWriteBuffer(m_search_buf[i], false, 0, 4, &c_zero);

#if CL_VERSION_1_2 && 0
		cl::Event pre_return_event;
		if (!m_opencl_1_1)
			m_queue.enqueueBarrierWithWaitList(NULL, &pre_return_event);
		else
#endif
			m_queue.finish();

		unsigned argPos = 2;
		m_search_kernel.setArg(1, m_header);
		for (unsigned i = 0; i < m_dagChunksNum; ++i, ++argPos)
			m_search_kernel.setArg(argPos, m_dagChunks[i]);
		// pass these to stop the compiler unrolling the loops
		m_search_kernel.setArg(argPos + 1, target);
		m_search_kernel.setArg(argPos + 2, ~0u);

		unsigned buf = 0;
		std::random_device engine;
		uint64_t start_nonce = std::uniform_int_distribution<uint64_t>()(engine);
		for (;; start_nonce += c_search_batch_size)
		{
			// supply output buffer to kernel
			m_search_kernel.setArg(0, m_search_buf[buf]);
			if (m_dagChunksNum == 1)
				m_search_kernel.setArg(3, start_nonce);
			else
				m_search_kernel.setArg(6, start_nonce);

			// execute it!
			m_queue.enqueueNDRangeKernel(m_search_kernel, cl::NullRange, c_search_batch_size, m_workgroup_size);

			pending.push({ start_nonce, buf });
			buf = (buf + 1) % c_num_buffers;

			// read results
			if (pending.size() == c_num_buffers)
			{
				pending_batch const& batch = pending.front();

				// could use pinned host pointer instead
				uint32_t* results = (uint32_t*)m_queue.enqueueMapBuffer(m_search_buf[batch.buf], true, CL_MAP_READ, 0, (1 + c_max_search_results) * sizeof(uint32_t));
				unsigned num_found = std::min<unsigned>(results[0], c_max_search_results);

				uint64_t nonces[c_max_search_results];
				for (unsigned i = 0; i != num_found; ++i)
					nonces[i] = batch.start_nonce + results[i + 1];

				m_queue.enqueueUnmapMemObject(m_search_buf[batch.buf], results);
				bool exit = num_found && hook.found(nonces, num_found);
				exit |= hook.searched(batch.start_nonce, c_search_batch_size); // always report searched before exit
				if (exit)
					break;

				// reset search buffer if we're still going
				if (num_found)
					m_queue.enqueueWriteBuffer(m_search_buf[batch.buf], true, 0, 4, &c_zero);

				pending.pop();
			}
		}

		// not safe to return until this is ready
#if CL_VERSION_1_2 && 0
		if (!m_opencl_1_1)
			pre_return_event.wait();
#endif
	}
	catch (cl::Error err)
	{
		ETHCL_LOG(err.what() << "(" << err.err() << ")");
	}
}<|MERGE_RESOLUTION|>--- conflicted
+++ resolved
@@ -330,70 +330,6 @@
 	return true;
 }
 
-<<<<<<< HEAD
-void ethash_cl_miner::hash(uint8_t* ret, uint8_t const* header, uint64_t nonce, unsigned count)
-{
-	struct pending_batch
-	{
-		unsigned base;
-		unsigned count;
-		unsigned buf;
-	};
-	std::queue<pending_batch> pending;
-
-	// update header constant buffer
-	m_queue.enqueueWriteBuffer(m_header, true, 0, 32, header);
-
-	ETHCL_LOG("Setting chunk hash arguments.");
-	unsigned argPos = 2;
-	m_hash_kernel.setArg(1, m_header);
-	for (unsigned i = 0 ; i < m_dagChunksNum; ++i, ++argPos)
-		m_hash_kernel.setArg(argPos, m_dagChunks[i]);
-	m_hash_kernel.setArg(argPos + 1, nonce);
-	m_hash_kernel.setArg(argPos + 2, ~0u); // have to pass this to stop the compiler unrolling the loop
-
-	unsigned buf = 0;
-	for (unsigned i = 0; i < count || !pending.empty(); )
-	{
-		// how many this batch
-		if (i < count)
-		{
-			unsigned const this_count = std::min<unsigned>(count - i, c_hash_batch_size);
-			unsigned const batch_count = std::max<unsigned>(this_count, m_workgroup_size);
-
-			// supply output hash buffer to kernel
-			m_hash_kernel.setArg(0, m_hash_buf[buf]);
-
-			// execute it!
-			m_queue.enqueueNDRangeKernel(
-				m_hash_kernel,
-				cl::NullRange,
-				cl::NDRange(batch_count),
-				cl::NDRange(m_workgroup_size)
-			);
-			m_queue.flush();
-
-			pending.push({i, this_count, buf});
-			i += this_count;
-			buf = (buf + 1) % c_num_buffers;
-		}
-
-		// read results
-		if (i == count || pending.size() == c_num_buffers)
-		{
-			pending_batch const& batch = pending.front();
-			// could use pinned host pointer instead, but this path isn't that important.
-			uint8_t* hashes = (uint8_t*)m_queue.enqueueMapBuffer(m_hash_buf[batch.buf], true, CL_MAP_READ, 0, batch.count * ETHASH_BYTES);
-			memcpy(ret + batch.base*ETHASH_BYTES, hashes, batch.count*ETHASH_BYTES);
-			m_queue.enqueueUnmapMemObject(m_hash_buf[batch.buf], hashes);
-			pending.pop();
-		}
-	}
-}
-
-
-=======
->>>>>>> 5cfbc888
 void ethash_cl_miner::search(uint8_t const* header, uint64_t target, search_hook& hook)
 {
 	try
