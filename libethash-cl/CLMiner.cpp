/// OpenCL miner implementation.
///
/// @file
/// @copyright GNU General Public License

#include "CLMiner.h"
#include <libethash/internal.h>
#include "CLMiner_kernel_stable.h"
#include "CLMiner_kernel_experimental.h"

using namespace dev;
using namespace eth;

namespace dev
{
namespace eth
{

unsigned CLMiner::s_workgroupSize = CLMiner::c_defaultLocalWorkSize;
unsigned CLMiner::s_initialGlobalWorkSize = CLMiner::c_defaultGlobalWorkSizeMultiplier * CLMiner::c_defaultLocalWorkSize;
unsigned CLMiner::s_threadsPerHash = 8;
unsigned CLMiner::s_threadTweak = 7;
CLKernelName CLMiner::s_clKernelName = CLMiner::c_defaultKernelName;

constexpr size_t c_maxSearchResults = 1;

struct CLChannel: public LogChannel
{
	static const char* name() { return EthOrange " cl"; }
	static const int verbosity = 2;
	static const bool debug = false;
};
struct CLSwitchChannel: public LogChannel
{
	static const char* name() { return EthOrange " cl"; }
	static const int verbosity = 6;
	static const bool debug = false;
};
#define cllog clog(CLChannel)
#define clswitchlog clog(CLSwitchChannel)
#define ETHCL_LOG(_contents) cllog << _contents

/**
 * Returns the name of a numerical cl_int error
 * Takes constants from CL/cl.h and returns them in a readable format
 */
static const char *strClError(cl_int err) {

	switch (err) {
	case CL_SUCCESS:
		return "CL_SUCCESS";
	case CL_DEVICE_NOT_FOUND:
		return "CL_DEVICE_NOT_FOUND";
	case CL_DEVICE_NOT_AVAILABLE:
		return "CL_DEVICE_NOT_AVAILABLE";
	case CL_COMPILER_NOT_AVAILABLE:
		return "CL_COMPILER_NOT_AVAILABLE";
	case CL_MEM_OBJECT_ALLOCATION_FAILURE:
		return "CL_MEM_OBJECT_ALLOCATION_FAILURE";
	case CL_OUT_OF_RESOURCES:
		return "CL_OUT_OF_RESOURCES";
	case CL_OUT_OF_HOST_MEMORY:
		return "CL_OUT_OF_HOST_MEMORY";
	case CL_PROFILING_INFO_NOT_AVAILABLE:
		return "CL_PROFILING_INFO_NOT_AVAILABLE";
	case CL_MEM_COPY_OVERLAP:
		return "CL_MEM_COPY_OVERLAP";
	case CL_IMAGE_FORMAT_MISMATCH:
		return "CL_IMAGE_FORMAT_MISMATCH";
	case CL_IMAGE_FORMAT_NOT_SUPPORTED:
		return "CL_IMAGE_FORMAT_NOT_SUPPORTED";
	case CL_BUILD_PROGRAM_FAILURE:
		return "CL_BUILD_PROGRAM_FAILURE";
	case CL_MAP_FAILURE:
		return "CL_MAP_FAILURE";
	case CL_MISALIGNED_SUB_BUFFER_OFFSET:
		return "CL_MISALIGNED_SUB_BUFFER_OFFSET";
	case CL_EXEC_STATUS_ERROR_FOR_EVENTS_IN_WAIT_LIST:
		return "CL_EXEC_STATUS_ERROR_FOR_EVENTS_IN_WAIT_LIST";

#ifdef CL_VERSION_1_2
	case CL_COMPILE_PROGRAM_FAILURE:
		return "CL_COMPILE_PROGRAM_FAILURE";
	case CL_LINKER_NOT_AVAILABLE:
		return "CL_LINKER_NOT_AVAILABLE";
	case CL_LINK_PROGRAM_FAILURE:
		return "CL_LINK_PROGRAM_FAILURE";
	case CL_DEVICE_PARTITION_FAILED:
		return "CL_DEVICE_PARTITION_FAILED";
	case CL_KERNEL_ARG_INFO_NOT_AVAILABLE:
		return "CL_KERNEL_ARG_INFO_NOT_AVAILABLE";
#endif // CL_VERSION_1_2

	case CL_INVALID_VALUE:
		return "CL_INVALID_VALUE";
	case CL_INVALID_DEVICE_TYPE:
		return "CL_INVALID_DEVICE_TYPE";
	case CL_INVALID_PLATFORM:
		return "CL_INVALID_PLATFORM";
	case CL_INVALID_DEVICE:
		return "CL_INVALID_DEVICE";
	case CL_INVALID_CONTEXT:
		return "CL_INVALID_CONTEXT";
	case CL_INVALID_QUEUE_PROPERTIES:
		return "CL_INVALID_QUEUE_PROPERTIES";
	case CL_INVALID_COMMAND_QUEUE:
		return "CL_INVALID_COMMAND_QUEUE";
	case CL_INVALID_HOST_PTR:
		return "CL_INVALID_HOST_PTR";
	case CL_INVALID_MEM_OBJECT:
		return "CL_INVALID_MEM_OBJECT";
	case CL_INVALID_IMAGE_FORMAT_DESCRIPTOR:
		return "CL_INVALID_IMAGE_FORMAT_DESCRIPTOR";
	case CL_INVALID_IMAGE_SIZE:
		return "CL_INVALID_IMAGE_SIZE";
	case CL_INVALID_SAMPLER:
		return "CL_INVALID_SAMPLER";
	case CL_INVALID_BINARY:
		return "CL_INVALID_BINARY";
	case CL_INVALID_BUILD_OPTIONS:
		return "CL_INVALID_BUILD_OPTIONS";
	case CL_INVALID_PROGRAM:
		return "CL_INVALID_PROGRAM";
	case CL_INVALID_PROGRAM_EXECUTABLE:
		return "CL_INVALID_PROGRAM_EXECUTABLE";
	case CL_INVALID_KERNEL_NAME:
		return "CL_INVALID_KERNEL_NAME";
	case CL_INVALID_KERNEL_DEFINITION:
		return "CL_INVALID_KERNEL_DEFINITION";
	case CL_INVALID_KERNEL:
		return "CL_INVALID_KERNEL";
	case CL_INVALID_ARG_INDEX:
		return "CL_INVALID_ARG_INDEX";
	case CL_INVALID_ARG_VALUE:
		return "CL_INVALID_ARG_VALUE";
	case CL_INVALID_ARG_SIZE:
		return "CL_INVALID_ARG_SIZE";
	case CL_INVALID_KERNEL_ARGS:
		return "CL_INVALID_KERNEL_ARGS";
	case CL_INVALID_WORK_DIMENSION:
		return "CL_INVALID_WORK_DIMENSION";
	case CL_INVALID_WORK_GROUP_SIZE:
		return "CL_INVALID_WORK_GROUP_SIZE";
	case CL_INVALID_WORK_ITEM_SIZE:
		return "CL_INVALID_WORK_ITEM_SIZE";
	case CL_INVALID_GLOBAL_OFFSET:
		return "CL_INVALID_GLOBAL_OFFSET";
	case CL_INVALID_EVENT_WAIT_LIST:
		return "CL_INVALID_EVENT_WAIT_LIST";
	case CL_INVALID_EVENT:
		return "CL_INVALID_EVENT";
	case CL_INVALID_OPERATION:
		return "CL_INVALID_OPERATION";
	case CL_INVALID_GL_OBJECT:
		return "CL_INVALID_GL_OBJECT";
	case CL_INVALID_BUFFER_SIZE:
		return "CL_INVALID_BUFFER_SIZE";
	case CL_INVALID_MIP_LEVEL:
		return "CL_INVALID_MIP_LEVEL";
	case CL_INVALID_GLOBAL_WORK_SIZE:
		return "CL_INVALID_GLOBAL_WORK_SIZE";
	case CL_INVALID_PROPERTY:
		return "CL_INVALID_PROPERTY";

#ifdef CL_VERSION_1_2
	case CL_INVALID_IMAGE_DESCRIPTOR:
		return "CL_INVALID_IMAGE_DESCRIPTOR";
	case CL_INVALID_COMPILER_OPTIONS:
		return "CL_INVALID_COMPILER_OPTIONS";
	case CL_INVALID_LINKER_OPTIONS:
		return "CL_INVALID_LINKER_OPTIONS";
	case CL_INVALID_DEVICE_PARTITION_COUNT:
		return "CL_INVALID_DEVICE_PARTITION_COUNT";
#endif // CL_VERSION_1_2

#ifdef CL_VERSION_2_0
	case CL_INVALID_PIPE_SIZE:
		return "CL_INVALID_PIPE_SIZE";
	case CL_INVALID_DEVICE_QUEUE:
		return "CL_INVALID_DEVICE_QUEUE";
#endif // CL_VERSION_2_0

#ifdef CL_VERSION_2_2
	case CL_INVALID_SPEC_ID:
		return "CL_INVALID_SPEC_ID";
	case CL_MAX_SIZE_RESTRICTION_EXCEEDED:
		return "CL_MAX_SIZE_RESTRICTION_EXCEEDED";
#endif // CL_VERSION_2_2
	}

	return "Unknown CL error encountered";
}

/**
 * Prints cl::Errors in a uniform way
 * @param msg text prepending the error message
 * @param clerr cl:Error object
 *
 * Prints errors in the format:
 *      msg: what(), string err() (numeric err())
 */
static std::string ethCLErrorHelper(const char *msg, cl::Error const &clerr) {
	std::ostringstream osstream;
	osstream << msg << ": " << clerr.what() << ": " << strClError(clerr.err())
	         << " (" << clerr.err() << ")";
	return osstream.str();
}

namespace
{

void addDefinition(string& _source, char const* _id, unsigned _value)
{
	char buf[256];
	sprintf(buf, "#define %s %uu\n", _id, _value);
	_source.insert(_source.begin(), buf, buf + strlen(buf));
}

std::vector<cl::Platform> getPlatforms()
{
	vector<cl::Platform> platforms;
	try
	{
		cl::Platform::get(&platforms);
	}
	catch(cl::Error const& err)
	{
#if defined(CL_PLATFORM_NOT_FOUND_KHR)
		if (err.err() == CL_PLATFORM_NOT_FOUND_KHR)
			cwarn << "No OpenCL platforms found";
		else
#endif
			throw err;
	}
	return platforms;
}

std::vector<cl::Device> getDevices(std::vector<cl::Platform> const& _platforms, unsigned _platformId)
{
	vector<cl::Device> devices;
	size_t platform_num = min<size_t>(_platformId, _platforms.size() - 1);
	try
	{
		_platforms[platform_num].getDevices(
			CL_DEVICE_TYPE_GPU | CL_DEVICE_TYPE_ACCELERATOR,
			&devices
		);
	}
	catch (cl::Error const& err)
	{
		// if simply no devices found return empty vector
		if (err.err() != CL_DEVICE_NOT_FOUND)
			throw err;
	}
	return devices;
}

}

}
}

unsigned CLMiner::s_platformId = 0;
unsigned CLMiner::s_numInstances = 0;
vector<int> CLMiner::s_devices(MAX_MINERS, -1);

CLMiner::CLMiner(FarmFace& _farm, unsigned _index):
	Miner("cl-", _farm, _index)
{}

CLMiner::~CLMiner()
{
	stopWorking();
	kick_miner();
}

void CLMiner::workLoop()
{
	// Memory for zero-ing buffers. Cannot be static because crashes on macOS.
	uint32_t const c_zero = 0;

	uint64_t startNonce = 0;

	// The work package currently processed by GPU.
	WorkPackage current;
	current.header = h256{1u};
	current.seed = h256{1u};

	try {
		while (true)
		{
			const WorkPackage w = work();

			if (current.header != w.header)
			{
				// New work received. Update GPU data.
				if (!w)
				{
					cllog << "No work. Pause for 3 s.";
					std::this_thread::sleep_for(std::chrono::seconds(3));
					continue;
				}

				if (current.seed != w.seed)
				{
					if (s_dagLoadMode == DAG_LOAD_MODE_SEQUENTIAL)
					{
						while (s_dagLoadIndex < index)
							this_thread::sleep_for(chrono::seconds(1));
						++s_dagLoadIndex;
					}

					cllog << "New seed" << w.seed;
					init(w.seed);
				}

				// Upper 64 bits of the boundary.
				const uint64_t target = (uint64_t)(u64)((u256)w.boundary >> 192);
				assert(target > 0);

				// Update header constant buffer.
				m_queue.enqueueWriteBuffer(m_header, CL_FALSE, 0, w.header.size, w.header.data());
				m_queue.enqueueWriteBuffer(m_searchBuffer, CL_FALSE, 0, sizeof(c_zero), &c_zero);

				m_searchKernel.setArg(0, m_searchBuffer);  // Supply output buffer to kernel.
				m_searchKernel.setArg(4, target);

				// FIXME: This logic should be move out of here.
				if (w.exSizeBits >= 0)
				{
					// This can support up to 2^c_log2MaxMiners devices.
					startNonce = w.startNonce | ((uint64_t)index << (64 - LOG2_MAX_MINERS - w.exSizeBits));
				}
				else
					startNonce = get_start_nonce();

				clswitchlog << "Switch time"
					<< std::chrono::duration_cast<std::chrono::milliseconds>(std::chrono::high_resolution_clock::now() - workSwitchStart).count()
					<< "ms.";
			}

			// Read results.
			// TODO: could use pinned host pointer instead.
			uint32_t results[c_maxSearchResults + 1];
			m_queue.enqueueReadBuffer(m_searchBuffer, CL_TRUE, 0, sizeof(results), &results);

			uint64_t nonce = 0;
			if (results[0] > 0)
			{
				// Ignore results except the first one.
				nonce = current.startNonce + results[1];
				// Reset search buffer if any solution found.
				m_queue.enqueueWriteBuffer(m_searchBuffer, CL_FALSE, 0, sizeof(c_zero), &c_zero);
			}

			// Run the kernel.
			m_searchKernel.setArg(3, startNonce);
			m_queue.enqueueNDRangeKernel(m_searchKernel, cl::NullRange, m_globalWorkSize, m_workgroupSize);

			// Report results while the kernel is running.
			// It takes some time because ethash must be re-evaluated on CPU.
			if (nonce != 0) {
				Result r = EthashAux::eval(current.seed, current.header, nonce);
				if (r.value < current.boundary)
					farm.submitProof(Solution{nonce, r.mixHash, current, current.header != w.header});
				else {
					farm.failedSolution();
					cwarn << "FAILURE: GPU gave incorrect result!";
				}
			}

			current = w;        // kernel now processing newest work
			current.startNonce = startNonce;
			// Increase start nonce for following kernel execution.
			startNonce += m_globalWorkSize;

			// Report hash count
			addHashCount(m_globalWorkSize);

			// Check if we should stop.
			if (shouldStop())
			{
				// Make sure the last buffer write has finished --
				// it reads local variable.
				m_queue.finish();
				break;
			}
		}
	}
	catch (cl::Error const& _e)
	{
		cwarn << ethCLErrorHelper("OpenCL Error", _e);
		if(s_exit)
			exit(1);
	}
}

void CLMiner::kick_miner() {}

unsigned CLMiner::getNumDevices()
{
	vector<cl::Platform> platforms = getPlatforms();
	if (platforms.empty())
		return 0;

	vector<cl::Device> devices = getDevices(platforms, s_platformId);
	if (devices.empty())
	{
		cwarn << "No OpenCL devices found.";
		return 0;
	}
	return devices.size();
}

void CLMiner::listDevices()
{
	string outString ="\nListing OpenCL devices.\nFORMAT: [platformID] [deviceID] deviceName\n";
	unsigned int i = 0;

	vector<cl::Platform> platforms = getPlatforms();
	if (platforms.empty())
		return;
	for (unsigned j = 0; j < platforms.size(); ++j)
	{
		i = 0;
		vector<cl::Device> devices = getDevices(platforms, j);
		for (auto const& device: devices)
		{
			outString += "[" + to_string(j) + "] [" + to_string(i) + "] " + device.getInfo<CL_DEVICE_NAME>() + "\n";
			outString += "\tCL_DEVICE_TYPE: ";
			switch (device.getInfo<CL_DEVICE_TYPE>())
			{
			case CL_DEVICE_TYPE_CPU:
				outString += "CPU\n";
				break;
			case CL_DEVICE_TYPE_GPU:
				{
					cl_uint maxCus;
					clGetDeviceInfo(device(), CL_DEVICE_MAX_COMPUTE_UNITS, sizeof(maxCus), &maxCus, NULL);
					stringstream ss;
					ss << maxCus;
					outString += "GPU #CUs = " + ss.str() + '\n';
				}
				break;
			case CL_DEVICE_TYPE_ACCELERATOR:
				outString += "ACCELERATOR\n";
				break;
			default:
				outString += "DEFAULT\n";
				break;
			}
			outString += "\tCL_DEVICE_GLOBAL_MEM_SIZE: " + to_string(device.getInfo<CL_DEVICE_GLOBAL_MEM_SIZE>()) + "\n";
			outString += "\tCL_DEVICE_MAX_MEM_ALLOC_SIZE: " + to_string(device.getInfo<CL_DEVICE_MAX_MEM_ALLOC_SIZE>()) + "\n";
			outString += "\tCL_DEVICE_MAX_WORK_GROUP_SIZE: " + to_string(device.getInfo<CL_DEVICE_MAX_WORK_GROUP_SIZE>()) + "\n";
			++i;
		}
	}
	std::cout << outString;
}

bool CLMiner::configureGPU(
	unsigned _localWorkSize,
	unsigned _globalWorkSizeMultiplier,
	unsigned _platformId,
	uint64_t _currentBlock,
	unsigned _dagLoadMode,
	unsigned _dagCreateDevice,
	bool _exit
)
{
	s_dagLoadMode = _dagLoadMode;
	s_dagCreateDevice = _dagCreateDevice;
	s_exit = _exit;

	s_platformId = _platformId;

	_localWorkSize = ((_localWorkSize + 7) / 8) * 8;
	s_workgroupSize = _localWorkSize;

	s_initialGlobalWorkSize = _globalWorkSizeMultiplier * _localWorkSize;

	uint64_t dagSize = ethash_get_datasize(_currentBlock);

	vector<cl::Platform> platforms = getPlatforms();
	if (platforms.empty())
		return false;
	if (_platformId >= platforms.size())
		return false;

	vector<cl::Device> devices = getDevices(platforms, _platformId);
	for (auto const& device: devices)
	{
		cl_ulong result = 0;
		device.getInfo(CL_DEVICE_GLOBAL_MEM_SIZE, &result);
		if (result >= dagSize)
		{
			cnote <<
				"Found suitable OpenCL device [" << device.getInfo<CL_DEVICE_NAME>()
												 << "] with " << result << " bytes of GPU memory";
			return true;
		}

		cnote <<
			"OpenCL device " << device.getInfo<CL_DEVICE_NAME>()
							 << " has insufficient GPU memory." << result <<
							 " bytes of memory found < " << dagSize << " bytes of memory required";
	}

	cout << "No GPU device with sufficient memory was found. Can't GPU mine. Remove the -G argument" << endl;
	return false;
}

bool CLMiner::init(const h256& seed)
{
	EthashAux::LightType light = EthashAux::light(seed);

	// get all platforms
	try
	{
		vector<cl::Platform> platforms = getPlatforms();
		if (platforms.empty())
			return false;

		// use selected platform
		unsigned platformIdx = min<unsigned>(s_platformId, platforms.size() - 1);

		string platformName = platforms[platformIdx].getInfo<CL_PLATFORM_NAME>();
		ETHCL_LOG("Platform: " << platformName);

		int platformId = OPENCL_PLATFORM_UNKNOWN;
		{
			// this mutex prevents race conditions when calling the adl wrapper since it is apparently not thread safe
			static std::mutex mtx;
			std::lock_guard<std::mutex> lock(mtx);

			if (platformName == "NVIDIA CUDA")
			{
				platformId = OPENCL_PLATFORM_NVIDIA;
				m_hwmoninfo.deviceType = HwMonitorInfoType::NVIDIA;
				m_hwmoninfo.indexSource = HwMonitorIndexSource::OPENCL;
			}
			else if (platformName == "AMD Accelerated Parallel Processing")
			{
				platformId = OPENCL_PLATFORM_AMD;
				m_hwmoninfo.deviceType = HwMonitorInfoType::AMD;
				m_hwmoninfo.indexSource = HwMonitorIndexSource::OPENCL;
			}
			else if (platformName == "Clover")
			{
				platformId = OPENCL_PLATFORM_CLOVER;
			}
		}

		// get GPU device of the default platform
		vector<cl::Device> devices = getDevices(platforms, platformIdx);
		if (devices.empty())
		{
			ETHCL_LOG("No OpenCL devices found.");
			return false;
		}

		// use selected device
<<<<<<< HEAD
		unsigned deviceId = s_devices[index] > -1 ? s_devices[index] : index;
		m_hwmoninfo.deviceIndex = deviceId;
		cl::Device& device = devices[min<unsigned>(deviceId, devices.size() - 1)];
		string deviceName = device.getInfo<CL_DEVICE_NAME>();
=======
		int idx = index % devices.size();
		unsigned deviceId = s_devices[idx] > -1 ? s_devices[idx] : index;
		m_hwmoninfo.deviceIndex = deviceId % devices.size();
		cl::Device& device = devices[deviceId % devices.size()];
>>>>>>> be90cbf5
		string device_version = device.getInfo<CL_DEVICE_VERSION>();
		ETHCL_LOG("Device:   " <<  deviceName << " / " << device_version);

		string clVer = device_version.substr(7, 3);
		if (clVer == "1.0" || clVer == "1.1")
		{
			if (platformId == OPENCL_PLATFORM_CLOVER)
			{
				ETHCL_LOG("OpenCL " << clVer << " not supported, but platform Clover might work nevertheless. USE AT OWN RISK!");
			}
			else
			{
				ETHCL_LOG("OpenCL " << clVer << " not supported - minimum required version is 1.2");
				return false;
			}
		}

		char options[256];
		int computeCapability = 0;
		if (platformId == OPENCL_PLATFORM_NVIDIA) {
			cl_uint computeCapabilityMajor;
			cl_uint computeCapabilityMinor;
			clGetDeviceInfo(device(), CL_DEVICE_COMPUTE_CAPABILITY_MAJOR_NV, sizeof(cl_uint), &computeCapabilityMajor, NULL);
			clGetDeviceInfo(device(), CL_DEVICE_COMPUTE_CAPABILITY_MINOR_NV, sizeof(cl_uint), &computeCapabilityMinor, NULL);

			computeCapability = computeCapabilityMajor * 10 + computeCapabilityMinor;
			int maxregs = computeCapability >= 35 ? 72 : 63;
			sprintf(options, "-cl-nv-maxrregcount=%d", maxregs);
		}
		else {
			sprintf(options, "%s", "");
		}
		// create context
		m_context = cl::Context(vector<cl::Device>(&device, &device + 1));
		m_queue = cl::CommandQueue(m_context, device);

		m_workgroupSize = s_workgroupSize;
		m_globalWorkSize = s_initialGlobalWorkSize;

		// Adjust global work size according to number of CUs
		cl_uint maxCUs;
		clGetDeviceInfo(device(), CL_DEVICE_MAX_COMPUTE_UNITS, sizeof(cl_uint), &maxCUs, nullptr);
		cllog << string(EthYellow) + "Global work size adjusted for " << maxCUs << " CUs";
		cllog << string(EthYellow) + "Specified Global work size: " << m_globalWorkSize;
		m_globalWorkSize = (m_globalWorkSize * maxCUs) / 36;
		cllog << string(EthYellow) + "Adjusted global work size: " << m_globalWorkSize;
		if (m_globalWorkSize % m_workgroupSize != 0)
			m_globalWorkSize = ((m_globalWorkSize / m_workgroupSize) + 1) * m_workgroupSize;

		uint64_t dagSize = ethash_get_datasize(light->light->block_number);
		uint32_t dagSize128 = (unsigned)(dagSize / ETHASH_MIX_BYTES);
		uint32_t lightSize64 = (unsigned)(light->data().size() / sizeof(node));

		// patch source code
		// note: The kernels here are simply compiled version of the respective .cl kernels
		// into a byte array by bin2h.cmake. There is no need to load the file by hand in runtime
		// See libethash-cl/CMakeLists.txt: add_custom_command()
		// TODO: Just use C++ raw string literal.
		string code;

		if ( s_clKernelName == CLKernelName::Experimental ) {
			cllog << "OpenCL kernel: Experimental kernel";
			code = string(CLMiner_kernel_experimental, CLMiner_kernel_experimental + sizeof(CLMiner_kernel_experimental));
		}
		else { // Fallback to experimental kernel if binary loader fails
			cllog << "OpenCL kernel: " <<  (s_clKernelName == CLKernelName::Binary ?  "Binary" : "Experimental") << " kernel";

			//CLMiner_kernel_stable.cl will do a #undef THREADS_PER_HASH
			if(s_threadsPerHash != 8) {
				cwarn << "The current stable OpenCL kernel only supports exactly 8 threads. Thread parameter will be ignored.";
			}

			code = string(CLMiner_kernel_stable, CLMiner_kernel_stable + sizeof(CLMiner_kernel_stable));
		}
		addDefinition(code, "GROUP_SIZE", m_workgroupSize);
		addDefinition(code, "DAG_SIZE", dagSize128);
		addDefinition(code, "LIGHT_SIZE", lightSize64);
		addDefinition(code, "ACCESSES", ETHASH_ACCESSES);
		addDefinition(code, "MAX_OUTPUTS", c_maxSearchResults);
		addDefinition(code, "PLATFORM", platformId);
		addDefinition(code, "COMPUTE", computeCapability);
		addDefinition(code, "THREADS_PER_HASH", s_threadsPerHash);

		// create miner OpenCL program
		cl::Program::Sources sources{{code.data(), code.size()}};
		cl::Program program(m_context, sources), binaryProgram;
		try
		{
			program.build({device}, options);
			cllog << "Build info:" << program.getBuildInfo<CL_PROGRAM_BUILD_LOG>(device);
		}
		catch (cl::Error const&)
		{
			cwarn << "Build info:" << program.getBuildInfo<CL_PROGRAM_BUILD_LOG>(device);
			return false;
		}

		/* If we have a binary kernel, we load it in tandem with the opencl,
		   that way, we can use the dag generate opencl code */
		bool loadedBinary = false;
                unsigned int computeUnits = device.getInfo<CL_DEVICE_MAX_COMPUTE_UNITS>();

		if(s_clKernelName >= CLKernelName::Binary) {
			std::ifstream kernel_file;
			vector<unsigned char> bin_data;
			std::stringstream fname_strm;

			/* Open kernels/{devicename}.bin */
			std::transform(deviceName.begin(), deviceName.end(), deviceName.begin(), ::tolower);
			fname_strm << "kernels/" << deviceName << ".bin";

			kernel_file.open(
					fname_strm.str(),
					ios::in | ios::binary
			);

			if(kernel_file.good()) {

				/* Load the data vector with file data */
				kernel_file.unsetf(std::ios::skipws);
				bin_data.insert(bin_data.begin(),
					std::istream_iterator<unsigned char>(kernel_file),
					std::istream_iterator<unsigned char>());

				/* Setup the program */
				cl::Program::Binaries blobs({bin_data});
				cl::Program program(m_context, { device }, blobs);
				try
				{
					program.build({ device }, options);
					cllog << "Build info success:" << program.getBuildInfo<CL_PROGRAM_BUILD_LOG>(device);
					binaryProgram = program;
					loadedBinary = true;
				}
				catch (cl::Error const&)
				{
					cwarn << "Build info:" << program.getBuildInfo<CL_PROGRAM_BUILD_LOG>(device);
				}

                                computeUnits = computeUnits == 14 ? 36 : computeUnits;
                                m_globalWorkSize = (computeUnits << 14)*8;
			} else {
				cwarn << "Instructed to load binary kernel, but failed to load kernel:";
				cwarn << fname_strm.str();
				cwarn << "Falling back to OpenCL kernel...";
			}
		}

		//check whether the current dag fits in memory everytime we recreate the DAG
		cl_ulong result = 0;
		device.getInfo(CL_DEVICE_GLOBAL_MEM_SIZE, &result);
		if (result < dagSize)
		{
			cnote <<
			"OpenCL device " << device.getInfo<CL_DEVICE_NAME>()
							 << " has insufficient GPU memory." << result <<
							 " bytes of memory found < " << dagSize << " bytes of memory required";	
			return false;
		}

		// create buffer for dag
		try
		{
			cllog << "Creating light cache buffer, size" << light->data().size();
			m_light = cl::Buffer(m_context, CL_MEM_READ_ONLY, light->data().size());
			cllog << "Creating DAG buffer, size" << dagSize;
			m_dag = cl::Buffer(m_context, CL_MEM_READ_ONLY, dagSize);
			cllog << "Loading kernels";

			if(s_clKernelName >= CLKernelName::Binary && loadedBinary) {
				m_searchKernel = cl::Kernel(binaryProgram, "ethash_search");
			}else{
				m_searchKernel = cl::Kernel(program, "ethash_search");
			}
			m_dagKernel = cl::Kernel(program, "ethash_calculate_dag_item");
			cllog << "Writing light cache buffer";
			m_queue.enqueueWriteBuffer(m_light, CL_TRUE, 0, light->data().size(), light->data().data());
		}
		catch (cl::Error const& err)
		{
			cwarn << ethCLErrorHelper("Creating DAG buffer failed", err);
			return false;
		}
		// create buffer for header
		//ETHCL_LOG("Creating buffer for header.");
		//m_header = cl::Buffer(m_context, CL_MEM_READ_ONLY, 32);
		ETHCL_LOG("Creating buffer for header.");
		m_header = cl::Buffer(m_context, CL_MEM_READ_ONLY, sizeof(Keccak_RC_kernel));
		m_queue.enqueueWriteBuffer(m_header, CL_TRUE, 0, sizeof(Keccak_RC_kernel), Keccak_RC_kernel);


		m_searchKernel.setArg(1, m_header);
		m_searchKernel.setArg(2, m_dag);
		m_searchKernel.setArg(5, ~0u);  // Pass this to stop the compiler unrolling the loops.

		if(s_clKernelName >= CLKernelName::Binary && loadedBinary) {
			const uint32_t epoch = light->light->block_number/ETHASH_EPOCH_LENGTH;
			m_searchKernel.setArg(6, dagSize128);
			m_searchKernel.setArg(7, modulo_optimization[epoch].factor);
			m_searchKernel.setArg(8, modulo_optimization[epoch].shift);
			m_searchKernel.setArg(9, s_threadTweak);
		}

		// create mining buffers
		ETHCL_LOG("Creating mining buffer");
		m_searchBuffer = cl::Buffer(m_context, CL_MEM_WRITE_ONLY, (c_maxSearchResults + 1) * sizeof(uint32_t));

		uint32_t const work = (uint32_t)(dagSize / sizeof(node));
		uint32_t fullRuns = work / m_globalWorkSize;
		uint32_t const restWork = work % m_globalWorkSize;
		if (restWork > 0) fullRuns++;

		m_dagKernel.setArg(1, m_light);
		m_dagKernel.setArg(2, m_dag);
		m_dagKernel.setArg(3, ~0u);

		auto startDAG = std::chrono::steady_clock::now();
		for (uint32_t i = 0; i < fullRuns; i++)
		{
			m_dagKernel.setArg(0, i * m_globalWorkSize);
			m_queue.enqueueNDRangeKernel(m_dagKernel, cl::NullRange, m_globalWorkSize, m_workgroupSize);
			m_queue.finish();
		}
		auto endDAG = std::chrono::steady_clock::now();

		auto dagTime = std::chrono::duration_cast<std::chrono::milliseconds>(endDAG-startDAG);
		float gb = (float)dagSize / (1024 * 1024 * 1024);
		cnote << gb << " GB of DAG data generated in" << dagTime.count() << "ms.";
	}
	catch (cl::Error const& err)
	{
		cwarn << ethCLErrorHelper("OpenCL init failed", err);
		if(s_exit)
			exit(1);
		return false;
	}
	return true;
}<|MERGE_RESOLUTION|>--- conflicted
+++ resolved
@@ -560,17 +560,10 @@
 		}
 
 		// use selected device
-<<<<<<< HEAD
-		unsigned deviceId = s_devices[index] > -1 ? s_devices[index] : index;
-		m_hwmoninfo.deviceIndex = deviceId;
-		cl::Device& device = devices[min<unsigned>(deviceId, devices.size() - 1)];
-		string deviceName = device.getInfo<CL_DEVICE_NAME>();
-=======
 		int idx = index % devices.size();
 		unsigned deviceId = s_devices[idx] > -1 ? s_devices[idx] : index;
 		m_hwmoninfo.deviceIndex = deviceId % devices.size();
 		cl::Device& device = devices[deviceId % devices.size()];
->>>>>>> be90cbf5
 		string device_version = device.getInfo<CL_DEVICE_VERSION>();
 		ETHCL_LOG("Device:   " <<  deviceName << " / " << device_version);
 
