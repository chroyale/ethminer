--- conflicted
+++ resolved
@@ -271,66 +271,47 @@
 	std::vector<unsigned> m_watches;
 };
 
-<<<<<<< HEAD
-
+// TODO: p2p object condition
 #define QETH_INSTALL_JS_NAMESPACE(frame, eth, shh, p2p, env) [frame, eth, shh, p2p, env]() \
-{ \
-	frame->disconnect(); \
-	frame->addToJavaScriptWindowObject("env", env, QWebFrame::QtOwnership); \
-	frame->addToJavaScriptWindowObject("eth", eth, QWebFrame::ScriptOwnership); \
-	frame->addToJavaScriptWindowObject("shh", eth, QWebFrame::ScriptOwnership); \
-	frame->addToJavaScriptWindowObject("p2p", p2p, QWebFrame::ScriptOwnership); \
-	frame->evaluateJavaScript("eth.setCoinbase = function(a, f) { window.setTimeout(function () { eth.coinbase = a; if (f) {f(true);}}, 0); }"); \
-	frame->evaluateJavaScript("eth.getCoinbase = function(f) { window.setTimeout(function () { if (f) {f(eth.coinbase);}}, 0); }"); \
-	frame->evaluateJavaScript("eth.listening = {get listening() {return p2p.listening}, set listening(l) {p2p.listening = l}}"); \
-	frame->evaluateJavaScript("eth.setListening = function(a, f) { window.setTimeout(function () { eth.listening = a; if (f) {f(true);}}, 0); }"); \
-	frame->evaluateJavaScript("eth.getListening = function(f) { window.setTimeout(function () { if (f) {f(eth.listening);}}, 0); }"); \
-	frame->evaluateJavaScript("eth.setMining = function(a, f) { window.setTimeout(function () { eth.mining = a; if (f) {f(true);}}, 0); }"); \
-	frame->evaluateJavaScript("eth.getMining = function(f) { window.setTimeout(function () { if (f) { f(eth.mining);}}, 0); }"); \
-	frame->evaluateJavaScript("eth.getGasPrice = function(f) { window.setTimeout(function () { if (f) {f(eth.gasPrice);}}, 0); }"); \
-	frame->evaluateJavaScript("eth.getKey = function(f) { window.setTimeout(function () { if(f) {f(eth.key);}}, 0); }"); \
-	frame->evaluateJavaScript("eth.getKeys = function(f) { window.setTimeout(function () { if (f) {f(eth.keys);}}, 0); }"); \
-	frame->evaluateJavaScript("eth.peerCount = {get peerCount() {return p2p.peerCount}}"); \
-	frame->evaluateJavaScript("eth.getPeerCount = function(f) { window.setTimeout(function () { if (f) {f(eth.peerCount);}}, 0); }"); \
-	frame->evaluateJavaScript("eth.getDefaultBlock = function(f) { window.setTimeout(function () { if (f) {f(eth.defaultBlock);}}, 0); }"); \
-	frame->evaluateJavaScript("eth.getNumber = function(f) { window.setTimeout(function () { if (f) {f(eth.number);}}, 0); }"); \
-	frame->evaluateJavaScript("eth.messages = function(a) { return JSON.parse(eth.getMessagesImpl(JSON.stringify(a))); }"); \
-	frame->evaluateJavaScript("eth.getMessages = function(a, f) { window.setTimeout(function () { if (f) { f(JSON.parse(eth.getMessagesImpl(JSON.stringify(a)))); }}, 0);}"); \
-	frame->evaluateJavaScript("eth.getBalanceAt = function() { var args = Array.prototype.slice.call(arguments, 0, -1); f = arguments[arguments.length - 1]; window.setTimeout(function () { if (f) { f(eth.balanceAt.apply(null, args)); }},0);}"); \
-	frame->evaluateJavaScript("eth.getStateAt = function() { var args = Array.prototype.slice.call(arguments, 0, -1); f = arguments[arguments.length - 1]; window.setTimeout(function () { if (f) { f(eth.stateAt.apply(null, args)); }},0);}"); \
-	frame->evaluateJavaScript("eth.getCountAt = function() { var args = Array.prototype.slice.call(arguments, 0, -1); f = arguments[arguments.length - 1]; window.setTimeout(function () { if (f) { f(eth.countAt.apply(null, args)); }},0);}"); \
-	frame->evaluateJavaScript("eth.getCodeAt = function() { var args = Array.prototype.slice.call(arguments, 0, -1); f = arguments[arguments.length - 1]; window.setTimeout(function () { if (f) { f(eth.codeAt.apply(null, args)); }},0);}"); \
-	frame->evaluateJavaScript("eth.transact = function(a) { var ret = eth.doTransactImpl(JSON.stringify(a)); return ret; }"); \
-	frame->evaluateJavaScript("eth.doTransact = function() { var args = Array.prototype.slice.call(arguments, 0, -1); f = arguments[arguments.length - 1]; window.setTimeout(function () { if (f) { f(eth.transact.apply(null, args)); }},0);}"); \
-	frame->evaluateJavaScript("eth.call = function(a) { var ret = eth.doCallImpl(JSON.stringify(a)); return ret; }"); \
-	frame->evaluateJavaScript("eth.doCall = function() { var args = Array.prototype.slice.call(arguments, 0, -1); f = arguments[arguments.length - 1]; window.setTimeout(function () { if (f) { f(eth.call.apply(null, args)); }},0);}"); \
-	frame->evaluateJavaScript("eth.block = function(a) { return JSON.parse(eth.getBlockImpl(JSON.stringify(a))); }"); \
-	frame->evaluateJavaScript("eth.getBlock = function() { var args = Array.prototype.slice.call(arguments, 0, -1); f = arguments[arguments.length - 1]; window.setTimeout(function () { if (f) { f(eth.block.apply(null, args)); }},0);}"); \
-	frame->evaluateJavaScript("eth.transaction = function(a, i) { return JSON.parse(eth.getTransactionImpl(JSON.stringify(a), i)); }"); \
-	frame->evaluateJavaScript("eth.getTransaction = function() { var args = Array.prototype.slice.call(arguments, 0, -1); f = arguments[arguments.length - 1]; window.setTimeout(function () { if (f) { f(eth.transaction.apply(null, args)); }},0);}"); \
-	frame->evaluateJavaScript("eth.uncle = function(a, i) { return JSON.parse(eth.getUncleImpl(JSON.stringify(a), i)); }"); \
-	frame->evaluateJavaScript("eth.getUncle = function() { var args = Array.prototype.slice.call(arguments, 0, -1); f = arguments[arguments.length - 1]; window.setTimeout(function () { if (f) { f(eth.uncle.apply(null, args)); }},0);}"); \
-	frame->evaluateJavaScript("eth.makeWatch = function(a) { var ww = eth.newWatch(a); var ret = { w: ww }; ret.uninstall = function() { eth.killWatch(w); }; ret.changed = function(f) { eth.watchChanged.connect(function(nw) { if (nw == ww) f() }); }; ret.messages = function() { return JSON.parse(eth.watchMessages(this.w)) }; return ret; }"); \
-	frame->evaluateJavaScript("eth.watch = function(a) { return eth.makeWatch(JSON.stringify(a)) }"); \
-	frame->evaluateJavaScript("shh.makeWatch = function(a) { var ww = shh.newWatch(a); var ret = { w: ww }; ret.uninstall = function() { shh.killWatch(w); }; ret.changed = function(f) { shh.watchChanged.connect(function(nw) { if (nw == ww) f() }); }; ret.messages = function() { return JSON.parse(shh.watchMessages(this.w)) }; return ret; }"); \
-	frame->evaluateJavaScript("shh.watch = function(a) { return shh.makeWatch(JSON.stringify(a)) }"); \
-=======
-// TODO: add p2p object
-#define QETH_INSTALL_JS_NAMESPACE(frame, eth, shh, env) [frame, eth, shh, env]() \
 { \
 	frame->disconnect(); \
 	frame->addToJavaScriptWindowObject("env", env, QWebFrame::QtOwnership); \
 	if (eth) \
 	{ \
 		frame->addToJavaScriptWindowObject("eth", eth, QWebFrame::ScriptOwnership); \
+		frame->addToJavaScriptWindowObject("p2p", p2p, QWebFrame::ScriptOwnership); \
+		frame->evaluateJavaScript("eth.setCoinbase = function(a, f) { window.setTimeout(function () { eth.coinbase = a; if (f) {f(true);}}, 0); }"); \
+		frame->evaluateJavaScript("eth.getCoinbase = function(f) { window.setTimeout(function () { if (f) {f(eth.coinbase);}}, 0); }"); \
+		frame->evaluateJavaScript("eth.listening = {get listening() {return p2p.listening}, set listening(l) {p2p.listening = l}}"); \
+		frame->evaluateJavaScript("eth.setListening = function(a, f) { window.setTimeout(function () { eth.listening = a; if (f) {f(true);}}, 0); }"); \
+		frame->evaluateJavaScript("eth.getListening = function(f) { window.setTimeout(function () { if (f) {f(eth.listening);}}, 0); }"); \
+		frame->evaluateJavaScript("eth.setMining = function(a, f) { window.setTimeout(function () { eth.mining = a; if (f) {f(true);}}, 0); }"); \
+		frame->evaluateJavaScript("eth.getMining = function(f) { window.setTimeout(function () { if (f) { f(eth.mining);}}, 0); }"); \
+		frame->evaluateJavaScript("eth.getGasPrice = function(f) { window.setTimeout(function () { if (f) {f(eth.gasPrice);}}, 0); }"); \
+		frame->evaluateJavaScript("eth.getKey = function(f) { window.setTimeout(function () { if(f) {f(eth.key);}}, 0); }"); \
+		frame->evaluateJavaScript("eth.getKeys = function(f) { window.setTimeout(function () { if (f) {f(eth.keys);}}, 0); }"); \
+		frame->evaluateJavaScript("eth.peerCount = {get peerCount() {return p2p.peerCount}}"); \
+		frame->evaluateJavaScript("eth.getPeerCount = function(f) { window.setTimeout(function () { if (f) {f(eth.peerCount);}}, 0); }"); \
+		frame->evaluateJavaScript("eth.getDefaultBlock = function(f) { window.setTimeout(function () { if (f) {f(eth.defaultBlock);}}, 0); }"); \
+		frame->evaluateJavaScript("eth.getNumber = function(f) { window.setTimeout(function () { if (f) {f(eth.number);}}, 0); }"); \
+		frame->evaluateJavaScript("eth.messages = function(a) { return JSON.parse(eth.getMessagesImpl(JSON.stringify(a))); }"); \
+		frame->evaluateJavaScript("eth.getMessages = function(a, f) { window.setTimeout(function () { if (f) { f(JSON.parse(eth.getMessagesImpl(JSON.stringify(a)))); }}, 0);}"); \
+		frame->evaluateJavaScript("eth.getBalanceAt = function() { var args = Array.prototype.slice.call(arguments, 0, -1); f = arguments[arguments.length - 1]; window.setTimeout(function () { if (f) { f(eth.balanceAt.apply(null, args)); }},0);}"); \
+		frame->evaluateJavaScript("eth.getStateAt = function() { var args = Array.prototype.slice.call(arguments, 0, -1); f = arguments[arguments.length - 1]; window.setTimeout(function () { if (f) { f(eth.stateAt.apply(null, args)); }},0);}"); \
+		frame->evaluateJavaScript("eth.getCountAt = function() { var args = Array.prototype.slice.call(arguments, 0, -1); f = arguments[arguments.length - 1]; window.setTimeout(function () { if (f) { f(eth.countAt.apply(null, args)); }},0);}"); \
+		frame->evaluateJavaScript("eth.getCodeAt = function() { var args = Array.prototype.slice.call(arguments, 0, -1); f = arguments[arguments.length - 1]; window.setTimeout(function () { if (f) { f(eth.codeAt.apply(null, args)); }},0);}"); \
+		frame->evaluateJavaScript("eth.transact = function(a) { var ret = eth.doTransactImpl(JSON.stringify(a)); return ret; }"); \
+		frame->evaluateJavaScript("eth.doTransact = function() { var args = Array.prototype.slice.call(arguments, 0, -1); f = arguments[arguments.length - 1]; window.setTimeout(function () { if (f) { f(eth.transact.apply(null, args)); }},0);}"); \
+		frame->evaluateJavaScript("eth.call = function(a) { var ret = eth.doCallImpl(JSON.stringify(a)); return ret; }"); \
+		frame->evaluateJavaScript("eth.doCall = function() { var args = Array.prototype.slice.call(arguments, 0, -1); f = arguments[arguments.length - 1]; window.setTimeout(function () { if (f) { f(eth.call.apply(null, args)); }},0);}"); \
+		frame->evaluateJavaScript("eth.block = function(a) { return JSON.parse(eth.getBlockImpl(JSON.stringify(a))); }"); \
+		frame->evaluateJavaScript("eth.getBlock = function() { var args = Array.prototype.slice.call(arguments, 0, -1); f = arguments[arguments.length - 1]; window.setTimeout(function () { if (f) { f(eth.block.apply(null, args)); }},0);}"); \
+		frame->evaluateJavaScript("eth.transaction = function(a, i) { return JSON.parse(eth.getTransactionImpl(JSON.stringify(a), i)); }"); \
+		frame->evaluateJavaScript("eth.getTransaction = function() { var args = Array.prototype.slice.call(arguments, 0, -1); f = arguments[arguments.length - 1]; window.setTimeout(function () { if (f) { f(eth.transaction.apply(null, args)); }},0);}"); \
+		frame->evaluateJavaScript("eth.uncle = function(a, i) { return JSON.parse(eth.getUncleImpl(JSON.stringify(a), i)); }"); \
+		frame->evaluateJavaScript("eth.getUncle = function() { var args = Array.prototype.slice.call(arguments, 0, -1); f = arguments[arguments.length - 1]; window.setTimeout(function () { if (f) { f(eth.uncle.apply(null, args)); }},0);}"); \
 		frame->evaluateJavaScript("eth.makeWatch = function(a) { var ww = eth.newWatch(a); var ret = { w: ww }; ret.uninstall = function() { eth.killWatch(w); }; ret.changed = function(f) { eth.watchChanged.connect(function(nw) { if (nw == ww) f() }); }; ret.messages = function() { return JSON.parse(eth.watchMessages(this.w)) }; return ret; }"); \
 		frame->evaluateJavaScript("eth.watch = function(a) { return eth.makeWatch(JSON.stringify(a)) }"); \
-		frame->evaluateJavaScript("eth.transact = function(a, f) { var r = eth.doTransact(JSON.stringify(a)); if (f) f(r); }"); \
-		frame->evaluateJavaScript("eth.call = function(a, f) { var ret = eth.doCallJson(JSON.stringify(a)); if (f) f(ret); return ret; }"); \
-		frame->evaluateJavaScript("eth.messages = function(a) { return JSON.parse(eth.getMessages(JSON.stringify(a))); }"); \
-		frame->evaluateJavaScript("eth.block = function(a) { return JSON.parse(eth.getBlock(a)); }"); \
-		frame->evaluateJavaScript("eth.transaction = function(a) { return JSON.parse(eth.getTransaction(a)); }"); \
-		frame->evaluateJavaScript("eth.uncle = function(a) { return JSON.parse(eth.getUncle(a)); }"); \
 	} \
 	if (shh) \
 	{ \
@@ -338,7 +319,6 @@
 		frame->evaluateJavaScript("shh.makeWatch = function(a) { var ww = shh.newWatch(a); var ret = { w: ww }; ret.uninstall = function() { shh.killWatch(w); }; ret.changed = function(f) { shh.watchChanged.connect(function(nw) { if (nw == ww) f() }); }; ret.messages = function() { return JSON.parse(shh.watchMessages(this.w)) }; return ret; }"); \
 		frame->evaluateJavaScript("shh.watch = function(a) { return shh.makeWatch(JSON.stringify(a)) }"); \
 	} \
->>>>>>> 23ca79d7
 }
 
 template <unsigned N> inline boost::multiprecision::number<boost::multiprecision::cpp_int_backend<N * 8, N * 8, boost::multiprecision::unsigned_magnitude, boost::multiprecision::unchecked, void>> toInt(QString const& _s)
