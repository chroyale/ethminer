/*
	This file is part of cpp-ethereum.

	cpp-ethereum is free software: you can redistribute it and/or modify
	it under the terms of the GNU General Public License as published by
	the Free Software Foundation, either version 3 of the License, or
	(at your option) any later version.

	cpp-ethereum is distributed in the hope that it will be useful,
	but WITHOUT ANY WARRANTY; without even the implied warranty of
	MERCHANTABILITY or FITNESS FOR A PARTICULAR PURPOSE.  See the
	GNU General Public License for more details.

	You should have received a copy of the GNU General Public License
	along with cpp-ethereum.  If not, see <http://www.gnu.org/licenses/>.
*/
/** @file EthereumHost.h
 * @author Gav Wood <i@gavwood.com>
 * @date 2014
 */

#pragma once

#include <mutex>
#include <unordered_map>
#include <vector>
#include <unordered_set>
#include <memory>
#include <utility>
#include <thread>

#include <libdevcore/Guards.h>
#include <libdevcore/Worker.h>
#include <libdevcore/RangeMask.h>
#include <libethcore/Common.h>
#include <libp2p/Common.h>
#include "CommonNet.h"
#include "EthereumPeer.h"
#include "DownloadMan.h"

namespace dev
{

class RLPStream;

namespace eth
{

class TransactionQueue;
class BlockQueue;

/**
 * @brief The EthereumHost class
 * @warning None of this is thread-safe. You have been warned.
 * @doWork Syncs to peers and sends new blocks and transactions.
 */
class EthereumHost: public p2p::HostCapability<EthereumPeer>, Worker
{
public:
	/// Start server, but don't listen.
	EthereumHost(BlockChain const& _ch, TransactionQueue& _tq, BlockQueue& _bq, u256 _networkId);

	/// Will block on network process events.
	virtual ~EthereumHost();

	unsigned protocolVersion() const { return c_protocolVersion; }
	u256 networkId() const { return m_networkId; }
	void setNetworkId(u256 _n) { m_networkId = _n; }

	void reset();

	DownloadMan const& downloadMan() const { return m_man; }
	bool isSyncing() const;

	bool isBanned(p2p::NodeId _id) const { return !!m_banned.count(_id); }

	void noteNewTransactions() { m_newTransactions = true; }
	void noteNewBlocks() { m_newBlocks = true; }

<<<<<<< HEAD
	void onPeerStatus(EthereumPeer* _peer); ///< Called by peer to report status
	void onPeerBlocks(EthereumPeer* _peer, RLP const& _r); ///< Called by peer once it has new blocks during syn
	void onPeerNewBlock(EthereumPeer* _peer, RLP const& _r); ///< Called by peer once it has new blocks
	void onPeerNewHashes(EthereumPeer* _peer, h256s const& _hashes); ///< Called by peer once it has new hashes
	void onPeerHashes(EthereumPeer* _peer, h256s const& _hashes); ///< Called by peer once it has another sequential block of hashes during sync
	void onPeerHashes(EthereumPeer* _peer, unsigned _index, h256s const& _hashes); ///< Called by peer once it has a new ordered block of hashes starting with a particular number
	void onPeerTransactions(EthereumPeer* _peer, RLP const& _r); ///< Called by peer when it has new transactions
=======
private:
	std::tuple<std::vector<std::shared_ptr<EthereumPeer>>, std::vector<std::shared_ptr<EthereumPeer>>, std::vector<std::shared_ptr<p2p::Session>>> randomSelection(unsigned _percent = 25, std::function<bool(EthereumPeer*)> const& _allow = [](EthereumPeer const*){ return true; });
>>>>>>> 7b8a4ceb

	DownloadMan& downloadMan() { return m_man; }
	HashDownloadMan& hashDownloadMan() { return m_hashMan; }
	BlockChain const& chain() { return m_chain; }

	static unsigned const c_oldProtocolVersion;
private:
	std::pair<std::vector<std::shared_ptr<EthereumPeer>>, std::vector<std::shared_ptr<EthereumPeer>>> randomSelection(unsigned _percent = 25, std::function<bool(EthereumPeer*)> const& _allow = [](EthereumPeer const*){ return true; });
	void forEachPeerPtr(std::function<void(std::shared_ptr<EthereumPeer>)> const& _f) const;
	void forEachPeer(std::function<void(EthereumPeer*)> const& _f) const;

	/// Sync with the BlockChain. It might contain one of our mined blocks, we might have new candidates from the network.
	void doWork();

	void maintainTransactions();
	void maintainBlocks(h256 const& _currentBlock);

	/// Get a bunch of needed blocks.
	/// Removes them from our list of needed blocks.
	/// @returns empty if there's no more blocks left to fetch, otherwise the blocks to fetch.
	h256Hash neededBlocks(h256Hash const& _exclude);

	///	Check to see if the network peer-state initialisation has happened.
	bool isInitialised() const { return (bool)m_latestBlockSent; }

	/// Initialises the network peer-state, doing the stuff that needs to be once-only. @returns true if it really was first.
	bool ensureInitialised();

	virtual void onStarting() { startWorking(); }
	virtual void onStopping() { stopWorking(); }

	void continueSync(); /// Find something to do for all peers
	void continueSync(EthereumPeer* _peer); /// Find some work to do for a peer
	void onPeerDoneHashes(EthereumPeer* _peer, bool _new); /// Called when done downloading hashes from peer
	void onPeerHashes(EthereumPeer* _peer, h256s const& _hashes, bool _complete);
	bool peerShouldGrabBlocks(EthereumPeer* _peer) const;
	bool peerShouldGrabChain(EthereumPeer* _peer) const;
	void estimatePeerHashes(EthereumPeer* _peer);

	BlockChain const& m_chain;
	TransactionQueue& m_tq;					///< Maintains a list of incoming transactions not yet in a block on the blockchain.
	BlockQueue& m_bq;						///< Maintains a list of incoming blocks not yet on the blockchain (to be imported).

	u256 m_networkId;

	DownloadMan m_man;
	HashDownloadMan m_hashMan;

	h256 m_latestBlockSent;
	h256Hash m_transactionsSent;

	std::unordered_set<p2p::NodeId> m_banned;

	bool m_newTransactions = false;
	bool m_newBlocks = false;

	mutable Mutex x_sync;
	bool m_needSyncHashes = true;				///< Indicates if need to downlad hashes
	bool m_needSyncBlocks = true;				///< Indicates if we still need to download some blocks
	h256 m_syncingLatestHash;					///< Latest block's hash, as of the current sync.
	u256 m_syncingTotalDifficulty;				///< Latest block's total difficulty, as of the current sync.
	h256s m_hashes;								///< List of hashes with unknown block numbers. Used for v60 chain downloading and catching up to a particular unknown
};

}
}<|MERGE_RESOLUTION|>--- conflicted
+++ resolved
@@ -77,7 +77,6 @@
 	void noteNewTransactions() { m_newTransactions = true; }
 	void noteNewBlocks() { m_newBlocks = true; }
 
-<<<<<<< HEAD
 	void onPeerStatus(EthereumPeer* _peer); ///< Called by peer to report status
 	void onPeerBlocks(EthereumPeer* _peer, RLP const& _r); ///< Called by peer once it has new blocks during syn
 	void onPeerNewBlock(EthereumPeer* _peer, RLP const& _r); ///< Called by peer once it has new blocks
@@ -85,18 +84,16 @@
 	void onPeerHashes(EthereumPeer* _peer, h256s const& _hashes); ///< Called by peer once it has another sequential block of hashes during sync
 	void onPeerHashes(EthereumPeer* _peer, unsigned _index, h256s const& _hashes); ///< Called by peer once it has a new ordered block of hashes starting with a particular number
 	void onPeerTransactions(EthereumPeer* _peer, RLP const& _r); ///< Called by peer when it has new transactions
-=======
-private:
-	std::tuple<std::vector<std::shared_ptr<EthereumPeer>>, std::vector<std::shared_ptr<EthereumPeer>>, std::vector<std::shared_ptr<p2p::Session>>> randomSelection(unsigned _percent = 25, std::function<bool(EthereumPeer*)> const& _allow = [](EthereumPeer const*){ return true; });
->>>>>>> 7b8a4ceb
 
 	DownloadMan& downloadMan() { return m_man; }
 	HashDownloadMan& hashDownloadMan() { return m_hashMan; }
 	BlockChain const& chain() { return m_chain; }
 
 	static unsigned const c_oldProtocolVersion;
+
 private:
-	std::pair<std::vector<std::shared_ptr<EthereumPeer>>, std::vector<std::shared_ptr<EthereumPeer>>> randomSelection(unsigned _percent = 25, std::function<bool(EthereumPeer*)> const& _allow = [](EthereumPeer const*){ return true; });
+	std::tuple<std::vector<std::shared_ptr<EthereumPeer>>, std::vector<std::shared_ptr<EthereumPeer>>, std::vector<std::shared_ptr<p2p::Session>>> randomSelection(unsigned _percent = 25, std::function<bool(EthereumPeer*)> const& _allow = [](EthereumPeer const*){ return true; });
+
 	void forEachPeerPtr(std::function<void(std::shared_ptr<EthereumPeer>)> const& _f) const;
 	void forEachPeer(std::function<void(EthereumPeer*)> const& _f) const;
 
