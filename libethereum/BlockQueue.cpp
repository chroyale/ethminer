--- conflicted
+++ resolved
@@ -25,12 +25,8 @@
 #include <libethcore/Exceptions.h>
 #include <libethcore/BlockInfo.h>
 #include "BlockChain.h"
-<<<<<<< HEAD
 #include "VerifiedBlock.h"
-
-=======
 #include "State.h"
->>>>>>> 3a1c323e
 using namespace std;
 using namespace dev;
 using namespace dev::eth;
@@ -79,55 +75,11 @@
 			m_verifying.push_back(VerifiedBlock { VerifiedBlockRef { bytesConstRef(), move(bi), Transactions() }, bytes() });
 		}
 
-<<<<<<< HEAD
 		VerifiedBlock res;
 		swap(work.second, res.blockData);
 		try
 		{
-			res.verified = BlockChain::verifyBlock(res.blockData);
-=======
-		std::pair<BlockInfo, bytes> res;
-		swap(work.second, res.second);
-		try
-		{
-			try
-			{
-				res.first.populate(res.second, CheckEverything, work.first);
-				res.first.verifyInternals(&res.second);
-			}
-			catch (Exception& ex)
-			{
-				clog(BlockChainNote) << "   Malformed block: " << diagnostic_information(ex);
-				badBlock(res.second, ex.what());
-				ex << errinfo_now(time(0));
-				ex << errinfo_block(res.second);
-				if (m_onBad)
-					m_onBad(ex);
-				throw;
-			}
-
-			RLP r(&res.second);
-			unsigned ii = 0;
-			for (auto const& uncle: r[2])
-			{
-				try
-				{
-					BlockInfo().populateFromHeader(RLP(uncle.data()), CheckEverything);
-				}
-				catch (Exception& ex)
-				{
-					clog(BlockChainNote) << "   Malformed block header: " << diagnostic_information(ex);
-					badBlockHeader(uncle.data(), ex.what());
-					ex << errinfo_uncleIndex(ii);
-					ex << errinfo_now(time(0));
-					ex << errinfo_block(res.second);
-					if (m_onBad)
-						m_onBad(ex);
-					throw;
-				}
-				++ii;
-			}
->>>>>>> 3a1c323e
+			res.verified = BlockChain::verifyBlock(res.blockData, m_onBad);
 		}
 		catch (...)
 		{
