[
{ "name": "web3_sha3", "params": [""], "order": [], "returns" : "" },
{ "name": "web3_clientVersion", "params": [], "order": [], "returns" : "" },

{ "name": "net_version", "params": [], "order": [], "returns" : "" },
{ "name": "net_peerCount", "params": [], "order": [], "returns" : "" },
{ "name": "net_listening", "params": [], "order": [], "returns" : false },

{ "name": "eth_protocolVersion", "params": [], "order": [], "returns" : "" },
{ "name": "eth_hashrate", "params": [], "order": [], "returns" : "" },
{ "name": "eth_coinbase", "params": [], "order": [], "returns" : "" },
{ "name": "eth_mining", "params": [], "order": [], "returns" : false },
{ "name": "eth_gasPrice", "params": [], "order": [], "returns" : "" },
{ "name": "eth_accounts", "params": [], "order": [], "returns" : [] },
{ "name": "eth_blockNumber", "params": [], "order": [], "returns" : ""},
{ "name": "eth_getBalance", "params": ["", ""], "order": [], "returns" : ""},
{ "name": "eth_getStorageAt", "params": ["", "", ""], "order": [], "returns": ""},
{ "name": "eth_getTransactionCount", "params": ["", ""], "order": [], "returns" : ""},
{ "name": "eth_getBlockTransactionCountByHash", "params": [""], "order": [], "returns" : ""},
{ "name": "eth_getBlockTransactionCountByNumber", "params": [""], "order": [], "returns" : ""},
{ "name": "eth_getUncleCountByBlockHash", "params": [""], "order": [], "returns" : ""},
{ "name": "eth_getUncleCountByBlockNumber", "params": [""], "order": [], "returns" : ""},
{ "name": "eth_getCode", "params": ["", ""], "order": [], "returns": ""},
{ "name": "eth_sendTransaction", "params": [{}], "order": [], "returns": ""},
{ "name": "eth_call", "params": [{}, ""], "order": [], "returns": ""},
{ "name": "eth_flush", "params": [], "order": [], "returns" : true},
{ "name": "eth_getBlockByHash", "params": ["", false],"order": [], "returns": {}},
{ "name": "eth_getBlockByNumber", "params": ["", false],"order": [], "returns": {}},
{ "name": "eth_getTransactionByHash", "params": [""], "order": [], "returns": {}},
{ "name": "eth_getTransactionByBlockHashAndIndex", "params": ["", ""], "order": [], "returns": {}},
{ "name": "eth_getTransactionByBlockNumberAndIndex", "params": ["", ""], "order": [], "returns": {}},
{ "name": "eth_getUncleByBlockHashAndIndex", "params": ["", ""], "order": [], "returns": {}},
{ "name": "eth_getUncleByBlockNumberAndIndex", "params": ["", ""], "order": [], "returns": {}},
{ "name": "eth_getCompilers", "params": [], "order": [], "returns": []},
{ "name": "eth_compileLLL", "params": [""], "order": [], "returns": ""},
{ "name": "eth_compileSerpent", "params": [""], "order": [], "returns": ""},
{ "name": "eth_compileSolidity", "params": [""], "order": [], "returns": {}},
{ "name": "eth_newFilter", "params": [{}], "order": [], "returns": ""},
<<<<<<< HEAD
{ "name": "eth_newFilterEx", "params": [{}], "order": [], "returns": ""},
{ "name": "eth_newBlockFilter", "params": [""], "order": [], "returns": ""},
=======
{ "name": "eth_newBlockFilter", "params": [], "order": [], "returns": ""},
{ "name": "eth_newPendingTransactionFilter", "params": [], "order": [], "returns": ""},
>>>>>>> ec3afa9d
{ "name": "eth_uninstallFilter", "params": [""], "order": [], "returns": true},
{ "name": "eth_getFilterChanges", "params": [""], "order": [], "returns": []},
{ "name": "eth_getFilterChangesEx", "params": [""], "order": [], "returns": []},
{ "name": "eth_getFilterLogs", "params": [""], "order": [], "returns": []},
{ "name": "eth_getFilterLogsEx", "params": [""], "order": [], "returns": []},
{ "name": "eth_getLogs", "params": [{}], "order": [], "returns": []},
{ "name": "eth_getWork", "params": [], "order": [], "returns": []},
{ "name": "eth_submitWork", "params": ["", "", ""], "order": [], "returns": true},
{ "name": "eth_register", "params": [""], "order": [], "returns": ""},
{ "name": "eth_unregister", "params": [""], "order": [], "returns": true},
{ "name": "eth_fetchQueuedTransactions", "params": [""], "order": [], "returns": []},
{ "name": "eth_signTransaction", "params": [{}], "order": [], "returns": ""},
{ "name": "eth_inspectTransaction", "params": [""], "order": [], "returns": {}},
{ "name": "eth_injectTransaction", "params": [""], "order": [], "returns": true},

{ "name": "db_put", "params": ["", "", ""], "order": [], "returns": true},
{ "name": "db_get", "params": ["", ""], "order": [], "returns": ""},

{ "name": "shh_post", "params": [{}], "order": [], "returns": true},
{ "name": "shh_newIdentity", "params": [], "order": [], "returns": ""},
{ "name": "shh_hasIdentity", "params": [""], "order": [], "returns": false},
{ "name": "shh_newGroup", "params": ["", ""], "order": [], "returns": ""},
{ "name": "shh_addToGroup", "params": ["", ""], "order": [], "returns": ""},
{ "name": "shh_newFilter", "params": [{}], "order": [], "returns": ""},
{ "name": "shh_uninstallFilter", "params": [""], "order": [], "returns": true},
{ "name": "shh_getFilterChanges", "params": [""], "order": [], "returns": []},
{ "name": "shh_getMessages", "params": [""], "order": [], "returns": []}
]
<|MERGE_RESOLUTION|>--- conflicted
+++ resolved
@@ -36,13 +36,9 @@
 { "name": "eth_compileSerpent", "params": [""], "order": [], "returns": ""},
 { "name": "eth_compileSolidity", "params": [""], "order": [], "returns": {}},
 { "name": "eth_newFilter", "params": [{}], "order": [], "returns": ""},
-<<<<<<< HEAD
 { "name": "eth_newFilterEx", "params": [{}], "order": [], "returns": ""},
-{ "name": "eth_newBlockFilter", "params": [""], "order": [], "returns": ""},
-=======
 { "name": "eth_newBlockFilter", "params": [], "order": [], "returns": ""},
 { "name": "eth_newPendingTransactionFilter", "params": [], "order": [], "returns": ""},
->>>>>>> ec3afa9d
 { "name": "eth_uninstallFilter", "params": [""], "order": [], "returns": true},
 { "name": "eth_getFilterChanges", "params": [""], "order": [], "returns": []},
 { "name": "eth_getFilterChangesEx", "params": [""], "order": [], "returns": []},
