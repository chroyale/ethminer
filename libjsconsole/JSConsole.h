--- conflicted
+++ resolved
@@ -22,18 +22,10 @@
 
 #pragma once
 
-<<<<<<< HEAD
 #include <libdevcore/Log.h>
 // TODO! make readline optional!
 #include <readline/readline.h>
 #include <readline/history.h>
-=======
-#include <libjsengine/JSV8Engine.h>
-#include <libjsengine/JSV8Printer.h>
-
-namespace dev { class WebThreeStubServer; }
-namespace jsonrpc { class AbstractServerConnector; }
->>>>>>> afd4af51
 
 namespace dev
 {
@@ -44,11 +36,10 @@
 class JSConsole
 {
 public:
-<<<<<<< HEAD
 	JSConsole(): m_engine(Engine()), m_printer(Printer(m_engine)) {};
 	~JSConsole() {};
 
-	void repl() const
+	void readExpression() const
 	{
 		std::string cmd = "";
 		g_logPost = [](std::string const& a, char const*) { std::cout << "\r           \r" << a << std::endl << std::flush; rl_forced_update_display(); };
@@ -83,25 +74,14 @@
 protected:
 	Engine m_engine;
 	Printer m_printer;
-=======
-	JSConsole(WebThreeDirect& _web3, std::shared_ptr<AccountHolder> const& _accounts);
-	void readExpression() const;
->>>>>>> afd4af51
 
 	virtual std::string promptForIndentionLevel(int _i) const
 	{
 		if (_i == 0)
 			return "> ";
 
-<<<<<<< HEAD
 		return std::string((_i + 1) * 2, ' ');
 	}
-=======
-	JSV8Engine m_engine;
-	JSV8Printer m_printer;
-	std::unique_ptr<dev::WebThreeStubServer> m_jsonrpcServer;
-	std::unique_ptr<jsonrpc::AbstractServerConnector> m_jsonrpcConnector;
->>>>>>> afd4af51
 };
 
 }
