/*
	This file is part of cpp-ethereum.

	cpp-ethereum is free software: you can redistribute it and/or modify
	it under the terms of the GNU General Public License as published by
	the Free Software Foundation, either version 3 of the License, or
	(at your option) any later version.

	cpp-ethereum is distributed in the hope that it will be useful,
	but WITHOUT ANY WARRANTY; without even the implied warranty of
	MERCHANTABILITY or FITNESS FOR A PARTICULAR PURPOSE.  See the
	GNU General Public License for more details.

	You should have received a copy of the GNU General Public License
	along with cpp-ethereum.  If not, see <http://www.gnu.org/licenses/>.
*/
/** @file FeeStructure.cpp
 * @author Gav Wood <i@gavwood.com>
 * @author Pawel Bylica <chfast@gmail.com>
 * @date 2014
 */

<<<<<<< HEAD
#include "FeeStructure.h"

#include <libevmface/Instruction.h>

#include "VM.h"

namespace dev
{
namespace eth
{

#ifndef _MSC_VER
uint32_t const FeeStructure::c_memoryGas;
uint32_t const FeeStructure::c_txDataGas;
uint32_t const FeeStructure::c_txGas;
#endif

uint32_t FeeStructure::getInstructionFee(Instruction _inst)
{
	switch (_inst)
	{
	default:
		BOOST_THROW_EXCEPTION(BadInstruction());

	case Instruction::STOP:
	case Instruction::SUICIDE:
		return 0;

	case Instruction::SSTORE:
		return c_sstoreGas;

	case Instruction::SLOAD:
		return c_sloadGas;

	case Instruction::SHA3:
		return c_sha3Gas;

	case Instruction::BALANCE:
		return c_sha3Gas;

	case Instruction::CALL:
	case Instruction::CALLCODE:
		return c_callGas;

	case Instruction::CREATE:
		return c_createGas;

	case Instruction::ADD:
	case Instruction::MUL:
	case Instruction::SUB:
	case Instruction::DIV:
	case Instruction::SDIV:
	case Instruction::MOD:
	case Instruction::SMOD:
	case Instruction::EXP:
	case Instruction::NEG:
	case Instruction::LT:
	case Instruction::GT:
	case Instruction::SLT:
	case Instruction::SGT:
	case Instruction::EQ:
	case Instruction::NOT:
	case Instruction::AND:
	case Instruction::OR:
	case Instruction::XOR:
	case Instruction::BYTE:
	case Instruction::ADDMOD:
	case Instruction::MULMOD:
	case Instruction::ADDRESS:
	case Instruction::ORIGIN:
	case Instruction::CALLER:
	case Instruction::CALLVALUE:
	case Instruction::CALLDATALOAD:
	case Instruction::CALLDATASIZE:
	case Instruction::CODESIZE:
	case Instruction::EXTCODESIZE:
	case Instruction::GASPRICE:
	case Instruction::PREVHASH:
	case Instruction::COINBASE:
	case Instruction::TIMESTAMP:
	case Instruction::NUMBER:
	case Instruction::DIFFICULTY:
	case Instruction::GASLIMIT:
	case Instruction::PUSH1:
	case Instruction::PUSH2:
	case Instruction::PUSH3:
	case Instruction::PUSH4:
	case Instruction::PUSH5:
	case Instruction::PUSH6:
	case Instruction::PUSH7:
	case Instruction::PUSH8:
	case Instruction::PUSH9:
	case Instruction::PUSH10:
	case Instruction::PUSH11:
	case Instruction::PUSH12:
	case Instruction::PUSH13:
	case Instruction::PUSH14:
	case Instruction::PUSH15:
	case Instruction::PUSH16:
	case Instruction::PUSH17:
	case Instruction::PUSH18:
	case Instruction::PUSH19:
	case Instruction::PUSH20:
	case Instruction::PUSH21:
	case Instruction::PUSH22:
	case Instruction::PUSH23:
	case Instruction::PUSH24:
	case Instruction::PUSH25:
	case Instruction::PUSH26:
	case Instruction::PUSH27:
	case Instruction::PUSH28:
	case Instruction::PUSH29:
	case Instruction::PUSH30:
	case Instruction::PUSH31:
	case Instruction::PUSH32:
	case Instruction::POP:
	case Instruction::DUP1:
	case Instruction::DUP2:
	case Instruction::DUP3:
	case Instruction::DUP4:
	case Instruction::DUP5:
	case Instruction::DUP6:
	case Instruction::DUP7:
	case Instruction::DUP8:
	case Instruction::DUP9:
	case Instruction::DUP10:
	case Instruction::DUP11:
	case Instruction::DUP12:
	case Instruction::DUP13:
	case Instruction::DUP14:
	case Instruction::DUP15:
	case Instruction::DUP16:
	case Instruction::SWAP1:
	case Instruction::SWAP2:
	case Instruction::SWAP3:
	case Instruction::SWAP4:
	case Instruction::SWAP5:
	case Instruction::SWAP6:
	case Instruction::SWAP7:
	case Instruction::SWAP8:
	case Instruction::SWAP9:
	case Instruction::SWAP10:
	case Instruction::SWAP11:
	case Instruction::SWAP12:
	case Instruction::SWAP13:
	case Instruction::SWAP14:
	case Instruction::SWAP15:
	case Instruction::SWAP16:
	case Instruction::JUMP:
	case Instruction::JUMPI:
	case Instruction::PC:
	case Instruction::MSIZE:
	case Instruction::GAS:
	case Instruction::JUMPDEST:
	case Instruction::RETURN:
	case Instruction::MSTORE:
	case Instruction::MSTORE8:
	case Instruction::MLOAD:
	case Instruction::CALLDATACOPY:
	case Instruction::CODECOPY:
	case Instruction::EXTCODECOPY:
		return c_stepGas;
	}
}

}
}
=======
#include "FeeStructure.h"
>>>>>>> c943ea30
<|MERGE_RESOLUTION|>--- conflicted
+++ resolved
@@ -20,174 +20,4 @@
  * @date 2014
  */
 
-<<<<<<< HEAD
-#include "FeeStructure.h"
-
-#include <libevmface/Instruction.h>
-
-#include "VM.h"
-
-namespace dev
-{
-namespace eth
-{
-
-#ifndef _MSC_VER
-uint32_t const FeeStructure::c_memoryGas;
-uint32_t const FeeStructure::c_txDataGas;
-uint32_t const FeeStructure::c_txGas;
-#endif
-
-uint32_t FeeStructure::getInstructionFee(Instruction _inst)
-{
-	switch (_inst)
-	{
-	default:
-		BOOST_THROW_EXCEPTION(BadInstruction());
-
-	case Instruction::STOP:
-	case Instruction::SUICIDE:
-		return 0;
-
-	case Instruction::SSTORE:
-		return c_sstoreGas;
-
-	case Instruction::SLOAD:
-		return c_sloadGas;
-
-	case Instruction::SHA3:
-		return c_sha3Gas;
-
-	case Instruction::BALANCE:
-		return c_sha3Gas;
-
-	case Instruction::CALL:
-	case Instruction::CALLCODE:
-		return c_callGas;
-
-	case Instruction::CREATE:
-		return c_createGas;
-
-	case Instruction::ADD:
-	case Instruction::MUL:
-	case Instruction::SUB:
-	case Instruction::DIV:
-	case Instruction::SDIV:
-	case Instruction::MOD:
-	case Instruction::SMOD:
-	case Instruction::EXP:
-	case Instruction::NEG:
-	case Instruction::LT:
-	case Instruction::GT:
-	case Instruction::SLT:
-	case Instruction::SGT:
-	case Instruction::EQ:
-	case Instruction::NOT:
-	case Instruction::AND:
-	case Instruction::OR:
-	case Instruction::XOR:
-	case Instruction::BYTE:
-	case Instruction::ADDMOD:
-	case Instruction::MULMOD:
-	case Instruction::ADDRESS:
-	case Instruction::ORIGIN:
-	case Instruction::CALLER:
-	case Instruction::CALLVALUE:
-	case Instruction::CALLDATALOAD:
-	case Instruction::CALLDATASIZE:
-	case Instruction::CODESIZE:
-	case Instruction::EXTCODESIZE:
-	case Instruction::GASPRICE:
-	case Instruction::PREVHASH:
-	case Instruction::COINBASE:
-	case Instruction::TIMESTAMP:
-	case Instruction::NUMBER:
-	case Instruction::DIFFICULTY:
-	case Instruction::GASLIMIT:
-	case Instruction::PUSH1:
-	case Instruction::PUSH2:
-	case Instruction::PUSH3:
-	case Instruction::PUSH4:
-	case Instruction::PUSH5:
-	case Instruction::PUSH6:
-	case Instruction::PUSH7:
-	case Instruction::PUSH8:
-	case Instruction::PUSH9:
-	case Instruction::PUSH10:
-	case Instruction::PUSH11:
-	case Instruction::PUSH12:
-	case Instruction::PUSH13:
-	case Instruction::PUSH14:
-	case Instruction::PUSH15:
-	case Instruction::PUSH16:
-	case Instruction::PUSH17:
-	case Instruction::PUSH18:
-	case Instruction::PUSH19:
-	case Instruction::PUSH20:
-	case Instruction::PUSH21:
-	case Instruction::PUSH22:
-	case Instruction::PUSH23:
-	case Instruction::PUSH24:
-	case Instruction::PUSH25:
-	case Instruction::PUSH26:
-	case Instruction::PUSH27:
-	case Instruction::PUSH28:
-	case Instruction::PUSH29:
-	case Instruction::PUSH30:
-	case Instruction::PUSH31:
-	case Instruction::PUSH32:
-	case Instruction::POP:
-	case Instruction::DUP1:
-	case Instruction::DUP2:
-	case Instruction::DUP3:
-	case Instruction::DUP4:
-	case Instruction::DUP5:
-	case Instruction::DUP6:
-	case Instruction::DUP7:
-	case Instruction::DUP8:
-	case Instruction::DUP9:
-	case Instruction::DUP10:
-	case Instruction::DUP11:
-	case Instruction::DUP12:
-	case Instruction::DUP13:
-	case Instruction::DUP14:
-	case Instruction::DUP15:
-	case Instruction::DUP16:
-	case Instruction::SWAP1:
-	case Instruction::SWAP2:
-	case Instruction::SWAP3:
-	case Instruction::SWAP4:
-	case Instruction::SWAP5:
-	case Instruction::SWAP6:
-	case Instruction::SWAP7:
-	case Instruction::SWAP8:
-	case Instruction::SWAP9:
-	case Instruction::SWAP10:
-	case Instruction::SWAP11:
-	case Instruction::SWAP12:
-	case Instruction::SWAP13:
-	case Instruction::SWAP14:
-	case Instruction::SWAP15:
-	case Instruction::SWAP16:
-	case Instruction::JUMP:
-	case Instruction::JUMPI:
-	case Instruction::PC:
-	case Instruction::MSIZE:
-	case Instruction::GAS:
-	case Instruction::JUMPDEST:
-	case Instruction::RETURN:
-	case Instruction::MSTORE:
-	case Instruction::MSTORE8:
-	case Instruction::MLOAD:
-	case Instruction::CALLDATACOPY:
-	case Instruction::CODECOPY:
-	case Instruction::EXTCODECOPY:
-		return c_stepGas;
-	}
-}
-
-}
-}
-=======
-#include "FeeStructure.h"
->>>>>>> c943ea30
+#include "FeeStructure.h"