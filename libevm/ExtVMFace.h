/*
	This file is part of cpp-ethereum.

	cpp-ethereum is free software: you can redistribute it and/or modify
	it under the terms of the GNU General Public License as published by
	the Free Software Foundation, either version 3 of the License, or
	(at your option) any later version.

	cpp-ethereum is distributed in the hope that it will be useful,
	but WITHOUT ANY WARRANTY; without even the implied warranty of
	MERCHANTABILITY or FITNESS FOR A PARTICULAR PURPOSE.  See the
	GNU General Public License for more details.

	You should have received a copy of the GNU General Public License
	along with cpp-ethereum.  If not, see <http://www.gnu.org/licenses/>.
*/
/** @file ExtVMFace.h
 * @author Gav Wood <i@gavwood.com>
 * @date 2014
 */

#pragma once

#include <set>
#include <functional>
#include <libdevcore/Common.h>
#include <libdevcore/CommonData.h>
#include <libdevcore/RLP.h>
#include <libdevcore/SHA3.h>
#include <libevmcore/Instruction.h>
#include <libethcore/Common.h>
#include <libethcore/BlockInfo.h>

namespace dev
{
namespace eth
{

enum class BlockPolarity
{
	Unknown,
	Dead,
	Live
};

struct LogEntry
{
	LogEntry() {}
	LogEntry(RLP const& _r) { address = (Address)_r[0]; topics = _r[1].toVector<h256>(); data = _r[2].toBytes(); }
	LogEntry(Address const& _address, h256s const& _ts, bytes&& _d): address(_address), topics(_ts), data(std::move(_d)) {}

	void streamRLP(RLPStream& _s) const { _s.appendList(3) << address << topics << data; }

	LogBloom bloom() const
	{
		LogBloom ret;
		ret.shiftBloom<3>(sha3(address.ref()));
		for (auto t: topics)
			ret.shiftBloom<3>(sha3(t.ref()));
		return ret;
	}

	Address address;
	h256s topics;
	bytes data;
};

using LogEntries = std::vector<LogEntry>;

struct LocalisedLogEntry: public LogEntry
{
	LocalisedLogEntry() {}
	explicit LocalisedLogEntry(LogEntry const& _le): LogEntry(_le) {}

	explicit LocalisedLogEntry(
		LogEntry const& _le,
		h256 _special
	):
		LogEntry(_le),
		isSpecial(true),
		special(_special)
	{}

	explicit LocalisedLogEntry(
		LogEntry const& _le,
		BlockInfo const& _bi,
		h256 _th,
		unsigned _ti,
<<<<<<< HEAD
		unsigned _li,
	    BlockPolarity _polarity = BlockPolarity::Unknown
	): LogEntry(_le), blockHash(_bi.hash()), blockNumber((BlockNumber)_bi.number), transactionHash(_th), transactionIndex(_ti), logIndex(_li), mined(true), polarity(_polarity) {};

	h256 blockHash = h256();
=======
		unsigned _li
	):
		LogEntry(_le),
		blockHash(_bi.hash()),
		blockNumber((BlockNumber)_bi.number),
		transactionHash(_th),
		transactionIndex(_ti),
		logIndex(_li),
		mined(true)
	{}

	h256 blockHash;
>>>>>>> afd4af51
	BlockNumber blockNumber = 0;
	h256 transactionHash;
	unsigned transactionIndex = 0;
	unsigned logIndex = 0;
	bool mined = false;
<<<<<<< HEAD
	BlockPolarity polarity = BlockPolarity::Unknown;
	h256 special = h256();
=======
	bool isSpecial = false;
	h256 special;
>>>>>>> afd4af51
};

using LocalisedLogEntries = std::vector<LocalisedLogEntry>;

inline LogBloom bloom(LogEntries const& _logs)
{
	LogBloom ret;
	for (auto const& l: _logs)
		ret |= l.bloom();
	return ret;
}

struct SubState
{
	std::set<Address> suicides;	///< Any accounts that have suicided.
	LogEntries logs;			///< Any logs.
	u256 refunds;				///< Refund counter of SSTORE nonzero->zero.

	SubState& operator+=(SubState const& _s)
	{
		suicides += _s.suicides;
		refunds += _s.refunds;
		logs += _s.logs;
		return *this;
	}

	void clear()
	{
		suicides.clear();
		logs.clear();
		refunds = 0;
	}
};

class ExtVMFace;
class VM;

using LastHashes = std::vector<h256>;

using OnOpFunc = std::function<void(uint64_t /*steps*/, Instruction /*instr*/, bigint /*newMemSize*/, bigint /*gasCost*/, bigint /*gas*/, VM*, ExtVMFace const*)>;

struct CallParameters
{
	Address senderAddress;
	Address codeAddress;
	Address receiveAddress;
	u256 gas;
	u256 value;
	bytesConstRef data;
	bytesRef out;
	OnOpFunc onOp;
};

/**
 * @brief Interface and null implementation of the class for specifying VM externalities.
 */
class ExtVMFace
{
public:
	/// Null constructor.
	ExtVMFace() = default;

	/// Full constructor.
	ExtVMFace(Address _myAddress, Address _caller, Address _origin, u256 _value, u256 _gasPrice, bytesConstRef _data, bytes const& _code, h256 const& _codeHash, BlockInfo const& _previousBlock, BlockInfo const& _currentBlock, LastHashes const& _lh, unsigned _depth);

	virtual ~ExtVMFace() = default;

	ExtVMFace(ExtVMFace const&) = delete;
	void operator=(ExtVMFace) = delete;

	/// Read storage location.
	virtual u256 store(u256) { return 0; }

	/// Write a value in storage.
	virtual void setStore(u256, u256) {}

	/// Read address's balance.
	virtual u256 balance(Address) { return 0; }

	/// Read address's code.
	virtual bytes const& codeAt(Address) { return NullBytes; }

	/// Subtract amount from account's balance.
	virtual void subBalance(u256) {}

	/// Determine account's TX count.
	virtual u256 txCount(Address) { return 0; }

	/// Does the account exist?
	virtual bool exists(Address) { return false; }

	/// Suicide the associated contract and give proceeds to the given address.
	virtual void suicide(Address) { sub.suicides.insert(myAddress); }

	/// Create a new (contract) account.
	virtual h160 create(u256, u256&, bytesConstRef, OnOpFunc const&) { return h160(); }

	/// Make a new message call.
	virtual bool call(CallParameters&) { return false; }

	/// Revert any changes made (by any of the other calls).
	virtual void log(h256s&& _topics, bytesConstRef _data) { sub.logs.push_back(LogEntry(myAddress, std::move(_topics), _data.toBytes())); }

	/// Revert any changes made (by any of the other calls).
	virtual void revert() {}

	/// Hash of a block if within the last 256 blocks, or h256() otherwise.
	h256 blockhash(u256 _number) { return _number < currentBlock.number && _number >= (std::max<u256>(256, currentBlock.number) - 256) ? lastHashes[(unsigned)(currentBlock.number - 1 - _number)] : h256(); }

	/// Get the code at the given location in code ROM.
	byte getCode(u256 _n) const { return _n < code.size() ? code[(size_t)_n] : 0; }

	Address myAddress;			///< Address associated with executing code (a contract, or contract-to-be).
	Address caller;				///< Address which sent the message (either equal to origin or a contract).
	Address origin;				///< Original transactor.
	u256 value;					///< Value (in Wei) that was passed to this address.
	u256 gasPrice;				///< Price of gas (that we already paid).
	bytesConstRef data;			///< Current input data.
	bytes code;					///< Current code that is executing.
	h256 codeHash;				///< SHA3 hash of the executing code
	LastHashes lastHashes;		///< Most recent 256 blocks' hashes.
	BlockInfo previousBlock;	///< The previous block's information.	TODO: PoC-8: REMOVE
	BlockInfo currentBlock;		///< The current block's information.
	SubState sub;				///< Sub-band VM state (suicides, refund counter, logs).
	unsigned depth = 0;			///< Depth of the present call.
};

}
}<|MERGE_RESOLUTION|>--- conflicted
+++ resolved
@@ -86,14 +86,8 @@
 		BlockInfo const& _bi,
 		h256 _th,
 		unsigned _ti,
-<<<<<<< HEAD
 		unsigned _li,
 	    BlockPolarity _polarity = BlockPolarity::Unknown
-	): LogEntry(_le), blockHash(_bi.hash()), blockNumber((BlockNumber)_bi.number), transactionHash(_th), transactionIndex(_ti), logIndex(_li), mined(true), polarity(_polarity) {};
-
-	h256 blockHash = h256();
-=======
-		unsigned _li
 	):
 		LogEntry(_le),
 		blockHash(_bi.hash()),
@@ -101,23 +95,19 @@
 		transactionHash(_th),
 		transactionIndex(_ti),
 		logIndex(_li),
-		mined(true)
+		mined(true),
+        polarity(_polarity)
 	{}
 
 	h256 blockHash;
->>>>>>> afd4af51
 	BlockNumber blockNumber = 0;
 	h256 transactionHash;
 	unsigned transactionIndex = 0;
 	unsigned logIndex = 0;
 	bool mined = false;
-<<<<<<< HEAD
 	BlockPolarity polarity = BlockPolarity::Unknown;
-	h256 special = h256();
-=======
 	bool isSpecial = false;
 	h256 special;
->>>>>>> afd4af51
 };
 
 using LocalisedLogEntries = std::vector<LocalisedLogEntry>;
