/*
	This file is part of cpp-ethereum.

	cpp-ethereum is free software: you can redistribute it and/or modify
	it under the terms of the GNU General Public License as published by
	the Free Software Foundation, either version 3 of the License, or
	(at your option) any later version.

	cpp-ethereum is distributed in the hope that it will be useful,
	but WITHOUT ANY WARRANTY; without even the implied warranty of
	MERCHANTABILITY or FITNESS FOR A PARTICULAR PURPOSE.  See the
	GNU General Public License for more details.

	You should have received a copy of the GNU General Public License
	along with cpp-ethereum.  If not, see <http://www.gnu.org/licenses/>.
*/
/** @file VM.h
 * @author Gav Wood <i@gavwood.com>
 * @date 2014
 */

#pragma once

#include <unordered_map>
#include <libdevcore/Exceptions.h>
#include <libethcore/CommonEth.h>
#include <libevmcore/Instruction.h>
#include <libdevcrypto/SHA3.h>
#include <libethcore/BlockInfo.h>
#include "VMFace.h"
#include "FeeStructure.h"
#include "ExtVMFace.h"

namespace dev
{
namespace eth
{

/**
 */
class VM : public VMFace
{
public:
	virtual void reset(u256 _gas = 0) noexcept override final;

	virtual bytesConstRef go(ExtVMFace& _ext, OnOpFunc const& _onOp = {}, uint64_t _steps = (uint64_t)-1) override final;

	void require(u256 _n) { if (m_stack.size() < _n) { if (m_onFail) m_onFail(); BOOST_THROW_EXCEPTION(StackTooSmall() << RequirementError((bigint)_n, (bigint)m_stack.size())); } }
	void requireMem(unsigned _n) { if (m_temp.size() < _n) { m_temp.resize(_n); } }
<<<<<<< HEAD
=======

	u256 gas() const { return m_gas; }
>>>>>>> 8fbfc5f8
	u256 curPC() const { return m_curPC; }

	bytes const& memory() const { return m_temp; }
	u256s const& stack() const { return m_stack; }

private:
	friend VMFace;
	explicit VM(u256 _gas = 0): VMFace(_gas) {}

	template <class Ext>
	bytesConstRef go(Ext& _ext, OnOpFunc const& _onOp, uint64_t _steps);

	u256 m_curPC = 0;
	bytes m_temp;
	u256s m_stack;
	std::set<u256> m_jumpDests;
	std::function<void()> m_onFail;
};

}

// INLINE:
template <class Ext> dev::bytesConstRef dev::eth::VM::go(Ext& _ext, OnOpFunc const& _onOp, uint64_t _steps)
{
	auto memNeed = [](dev::u256 _offset, dev::u256 _size) { return _size ? (bigint)_offset + _size : (bigint)0; };

	if (m_jumpDests.empty())
	{
		std::set<u256> implicit;
		for (unsigned i = 0; i < _ext.code.size(); ++i)
			if (_ext.code[i] == (byte)Instruction::JUMPDEST)
				m_jumpDests.insert(i);
			else if (_ext.code[i] >= (byte)Instruction::PUSH1 && _ext.code[i] <= (byte)Instruction::PUSH32)
			{
				int in = _ext.code[i] - (unsigned)Instruction::PUSH1 + 1;
				u256 p = 0;
				for (i++; in--; i++)
					p = (p << 8) | _ext.getCode(i);
				if ((_ext.getCode(i) == (byte)Instruction::JUMP || _ext.getCode(i) == (byte)Instruction::JUMPI) && !(_ext.getCode(p) == (byte)Instruction::JUMP || _ext.getCode(p) == (byte)Instruction::JUMPI))
					if (p >= _ext.code.size())
						m_jumpDests.insert(p);
					else
						implicit.insert(p);
				else {}
				i--;
			}
		for (unsigned i = 0; i < _ext.code.size(); i += instructionInfo((Instruction)_ext.getCode(i)).additional + 1)
			if (implicit.count(i))
				m_jumpDests.insert(i);
	}

	u256 nextPC = m_curPC + 1;
	auto osteps = _steps;
	for (bool stopped = false; !stopped && _steps--; m_curPC = nextPC, nextPC = m_curPC + 1)
	{
		// INSTRUCTION...
		Instruction inst = (Instruction)_ext.getCode(m_curPC);

		// FEES...
		bigint runGas = c_stepGas;
		bigint newTempSize = m_temp.size();

		auto onOperation = [&]()
		{
			if (_onOp)
				_onOp(osteps - _steps - 1, inst, newTempSize > m_temp.size() ? (newTempSize - m_temp.size()) / 32 : bigint(0), runGas, this, &_ext);
		};
		// should work, but just seems to result in immediate errorless exit on initial execution. yeah. weird.
		//m_onFail = std::function<void()>(onOperation);

		switch (inst)
		{
		case Instruction::STOP:
			runGas = 0;
			break;

		case Instruction::SUICIDE:
			require(1);
			runGas = 0;
			break;

		case Instruction::SSTORE:
			require(2);
			if (!_ext.store(m_stack.back()) && m_stack[m_stack.size() - 2])
				runGas = c_sstoreSetGas;
			else if (_ext.store(m_stack.back()) && !m_stack[m_stack.size() - 2])
			{
				runGas = 0;
				_ext.sub.refunds += c_sstoreRefundGas;
			}
			else
				runGas = c_sstoreResetGas;
			break;

		case Instruction::SLOAD:
			require(1);
            runGas = c_sloadGas;
			break;

		// These all operate on memory and therefore potentially expand it:
		case Instruction::MSTORE:
			require(2);
			newTempSize = m_stack.back() + 32;
			break;
		case Instruction::MSTORE8:
			require(2);
			newTempSize = m_stack.back() + 1;
			break;
		case Instruction::MLOAD:
			require(1);
			newTempSize = m_stack.back() + 32;
			break;
		case Instruction::RETURN:
			require(2);
			newTempSize = memNeed(m_stack.back(), m_stack[m_stack.size() - 2]);
			break;
		case Instruction::SHA3:
			require(2);
			runGas = c_sha3Gas;
			newTempSize = memNeed(m_stack.back(), m_stack[m_stack.size() - 2]);
			break;
		case Instruction::CALLDATACOPY:
			require(3);
			newTempSize = memNeed(m_stack.back(), m_stack[m_stack.size() - 3]);
			break;
		case Instruction::CODECOPY:
			require(3);
			newTempSize = memNeed(m_stack.back(), m_stack[m_stack.size() - 3]);
			break;
		case Instruction::EXTCODECOPY:
			require(4);
			newTempSize = memNeed(m_stack[m_stack.size() - 2], m_stack[m_stack.size() - 4]);
			break;
			
		case Instruction::BALANCE:
			require(1);
			runGas = c_balanceGas;
			break;

		case Instruction::LOG0:
		case Instruction::LOG1:
		case Instruction::LOG2:
		case Instruction::LOG3:
		case Instruction::LOG4:
		{
			unsigned n = (unsigned)inst - (unsigned)Instruction::LOG0;
			require(n + 2);
			runGas = c_logGas + c_logTopicGas * n + (bigint)c_logDataGas * m_stack[m_stack.size() - 2];
			newTempSize = memNeed(m_stack[m_stack.size() - 1], m_stack[m_stack.size() - 2]);
			break;
		}

		case Instruction::CALL:
		case Instruction::CALLCODE:
			require(7);
			runGas = (bigint)c_callGas + m_stack[m_stack.size() - 1];
			newTempSize = std::max(memNeed(m_stack[m_stack.size() - 6], m_stack[m_stack.size() - 7]), memNeed(m_stack[m_stack.size() - 4], m_stack[m_stack.size() - 5]));
			break;

		case Instruction::CREATE:
		{
			require(3);
			auto inOff = m_stack[m_stack.size() - 2];
			auto inSize = m_stack[m_stack.size() - 3];
			newTempSize = inOff + inSize;
            runGas = c_createGas;
			break;
		}

		case Instruction::PC:
		case Instruction::MSIZE:
		case Instruction::GAS:
		case Instruction::JUMPDEST:
		case Instruction::ADDRESS:
		case Instruction::ORIGIN:
		case Instruction::CALLER:
		case Instruction::CALLVALUE:
		case Instruction::CALLDATASIZE:
		case Instruction::CODESIZE:
		case Instruction::GASPRICE:
		case Instruction::PREVHASH:
		case Instruction::COINBASE:
		case Instruction::TIMESTAMP:
		case Instruction::NUMBER:
		case Instruction::DIFFICULTY:
		case Instruction::GASLIMIT:
		case Instruction::PUSH1:
		case Instruction::PUSH2:
		case Instruction::PUSH3:
		case Instruction::PUSH4:
		case Instruction::PUSH5:
		case Instruction::PUSH6:
		case Instruction::PUSH7:
		case Instruction::PUSH8:
		case Instruction::PUSH9:
		case Instruction::PUSH10:
		case Instruction::PUSH11:
		case Instruction::PUSH12:
		case Instruction::PUSH13:
		case Instruction::PUSH14:
		case Instruction::PUSH15:
		case Instruction::PUSH16:
		case Instruction::PUSH17:
		case Instruction::PUSH18:
		case Instruction::PUSH19:
		case Instruction::PUSH20:
		case Instruction::PUSH21:
		case Instruction::PUSH22:
		case Instruction::PUSH23:
		case Instruction::PUSH24:
		case Instruction::PUSH25:
		case Instruction::PUSH26:
		case Instruction::PUSH27:
		case Instruction::PUSH28:
		case Instruction::PUSH29:
		case Instruction::PUSH30:
		case Instruction::PUSH31:
		case Instruction::PUSH32:
			break;
		case Instruction::NOT:
		case Instruction::ISZERO:
		case Instruction::CALLDATALOAD:
		case Instruction::EXTCODESIZE:
		case Instruction::POP:
		case Instruction::JUMP:
			require(1);
			break;
		case Instruction::ADD:
		case Instruction::MUL:
		case Instruction::SUB:
		case Instruction::DIV:
		case Instruction::SDIV:
		case Instruction::MOD:
		case Instruction::SMOD:
		case Instruction::EXP:
		case Instruction::LT:
		case Instruction::GT:
		case Instruction::SLT:
		case Instruction::SGT:
		case Instruction::EQ:
		case Instruction::AND:
		case Instruction::OR:
		case Instruction::XOR:
		case Instruction::BYTE:
		case Instruction::JUMPI:
		case Instruction::SIGNEXTEND:
			require(2);
			break;
		case Instruction::ADDMOD:
		case Instruction::MULMOD:
			require(3);
			break;
		case Instruction::DUP1:
		case Instruction::DUP2:
		case Instruction::DUP3:
		case Instruction::DUP4:
		case Instruction::DUP5:
		case Instruction::DUP6:
		case Instruction::DUP7:
		case Instruction::DUP8:
		case Instruction::DUP9:
		case Instruction::DUP10:
		case Instruction::DUP11:
		case Instruction::DUP12:
		case Instruction::DUP13:
		case Instruction::DUP14:
		case Instruction::DUP15:
		case Instruction::DUP16:
			require(1 + (int)inst - (int)Instruction::DUP1);
			break;
		case Instruction::SWAP1:
		case Instruction::SWAP2:
		case Instruction::SWAP3:
		case Instruction::SWAP4:
		case Instruction::SWAP5:
		case Instruction::SWAP6:
		case Instruction::SWAP7:
		case Instruction::SWAP8:
		case Instruction::SWAP9:
		case Instruction::SWAP10:
		case Instruction::SWAP11:
		case Instruction::SWAP12:
		case Instruction::SWAP13:
		case Instruction::SWAP14:
		case Instruction::SWAP15:
		case Instruction::SWAP16:
			require((int)inst - (int)Instruction::SWAP1 + 2);
			break;
		default:
			BOOST_THROW_EXCEPTION(BadInstruction());
		}

		newTempSize = (newTempSize + 31) / 32 * 32;
		if (newTempSize > m_temp.size())
			runGas += c_memoryGas * (newTempSize - m_temp.size()) / 32;

		onOperation();
//		if (_onOp)
//			_onOp(osteps - _steps - 1, inst, newTempSize > m_temp.size() ? (newTempSize - m_temp.size()) / 32 : bigint(0), runGas, this, &_ext);

		if (m_gas < runGas)
		{
			// Out of gas!
			m_gas = 0;
			BOOST_THROW_EXCEPTION(OutOfGas());
		}

		m_gas = (u256)((bigint)m_gas - runGas);

		if (newTempSize > m_temp.size())
			m_temp.resize((size_t)newTempSize);

		// EXECUTE...
		switch (inst)
		{
		case Instruction::ADD:
			//pops two items and pushes S[-1] + S[-2] mod 2^256.
			m_stack[m_stack.size() - 2] += m_stack.back();
			m_stack.pop_back();
			break;
		case Instruction::MUL:
			//pops two items and pushes S[-1] * S[-2] mod 2^256.
			m_stack[m_stack.size() - 2] *= m_stack.back();
			m_stack.pop_back();
			break;
		case Instruction::SUB:
			m_stack[m_stack.size() - 2] = m_stack.back() - m_stack[m_stack.size() - 2];
			m_stack.pop_back();
			break;
		case Instruction::DIV:
			m_stack[m_stack.size() - 2] = m_stack[m_stack.size() - 2] ? m_stack.back() / m_stack[m_stack.size() - 2] : 0;
			m_stack.pop_back();
			break;
		case Instruction::SDIV:
            m_stack[m_stack.size() - 2] = m_stack[m_stack.size() - 2] ? s2u(u2s(m_stack.back()) / u2s(m_stack[m_stack.size() - 2])) : 0;
			m_stack.pop_back();
			break;
		case Instruction::MOD:
			m_stack[m_stack.size() - 2] = m_stack[m_stack.size() - 2] ? m_stack.back() % m_stack[m_stack.size() - 2] : 0;
			m_stack.pop_back();
			break;
		case Instruction::SMOD:
            m_stack[m_stack.size() - 2] = m_stack[m_stack.size() - 2] ? s2u(u2s(m_stack.back()) % u2s(m_stack[m_stack.size() - 2])) : 0;
			m_stack.pop_back();
			break;
		case Instruction::EXP:
		{
			auto base = m_stack.back();
			auto expon = m_stack[m_stack.size() - 2];
			m_stack.pop_back();
			m_stack.back() = (u256)boost::multiprecision::powm((bigint)base, (bigint)expon, bigint(2) << 256);
			break;
		}
		case Instruction::NOT:
			m_stack.back() = ~m_stack.back();
			break;
		case Instruction::LT:
			m_stack[m_stack.size() - 2] = m_stack.back() < m_stack[m_stack.size() - 2] ? 1 : 0;
			m_stack.pop_back();
			break;
		case Instruction::GT:
			m_stack[m_stack.size() - 2] = m_stack.back() > m_stack[m_stack.size() - 2] ? 1 : 0;
			m_stack.pop_back();
			break;
		case Instruction::SLT:
            m_stack[m_stack.size() - 2] = u2s(m_stack.back()) < u2s(m_stack[m_stack.size() - 2]) ? 1 : 0;
			m_stack.pop_back();
			break;
		case Instruction::SGT:
            m_stack[m_stack.size() - 2] = u2s(m_stack.back()) > u2s(m_stack[m_stack.size() - 2]) ? 1 : 0;
			m_stack.pop_back();
			break;
		case Instruction::EQ:
			m_stack[m_stack.size() - 2] = m_stack.back() == m_stack[m_stack.size() - 2] ? 1 : 0;
			m_stack.pop_back();
			break;
		case Instruction::ISZERO:
			m_stack.back() = m_stack.back() ? 0 : 1;
			break;
		case Instruction::AND:
			m_stack[m_stack.size() - 2] = m_stack.back() & m_stack[m_stack.size() - 2];
			m_stack.pop_back();
			break;
		case Instruction::OR:
			m_stack[m_stack.size() - 2] = m_stack.back() | m_stack[m_stack.size() - 2];
			m_stack.pop_back();
			break;
		case Instruction::XOR:
			m_stack[m_stack.size() - 2] = m_stack.back() ^ m_stack[m_stack.size() - 2];
			m_stack.pop_back();
			break;
		case Instruction::BYTE:
			m_stack[m_stack.size() - 2] = m_stack.back() < 32 ? (m_stack[m_stack.size() - 2] >> (unsigned)(8 * (31 - m_stack.back()))) & 0xff : 0;
			m_stack.pop_back();
			break;
		case Instruction::ADDMOD:
			m_stack[m_stack.size() - 3] = u256((bigint(m_stack.back()) + bigint(m_stack[m_stack.size() - 2])) % m_stack[m_stack.size() - 3]);
			m_stack.pop_back();
			m_stack.pop_back();
			break;
		case Instruction::MULMOD:
			m_stack[m_stack.size() - 3] = u256((bigint(m_stack.back()) * bigint(m_stack[m_stack.size() - 2])) % m_stack[m_stack.size() - 3]);
			m_stack.pop_back();
			m_stack.pop_back();
			break;
		case Instruction::SIGNEXTEND:
			if (m_stack.back() < 31)
			{
				unsigned const testBit(m_stack.back() * 8 + 7);
				u256& number = m_stack[m_stack.size() - 2];
				u256 mask = ((u256(1) << testBit) - 1);
				if (boost::multiprecision::bit_test(number, testBit))
					number |= ~mask;
				else
					number &= mask;
			}
			m_stack.pop_back();
			break;
		case Instruction::SHA3:
		{
			unsigned inOff = (unsigned)m_stack.back();
			m_stack.pop_back();
			unsigned inSize = (unsigned)m_stack.back();
			m_stack.pop_back();
			m_stack.push_back(sha3(bytesConstRef(m_temp.data() + inOff, inSize)));
			break;
		}
		case Instruction::ADDRESS:
			m_stack.push_back(fromAddress(_ext.myAddress));
			break;
		case Instruction::ORIGIN:
			m_stack.push_back(fromAddress(_ext.origin));
			break;
		case Instruction::BALANCE:
		{
			m_stack.back() = _ext.balance(asAddress(m_stack.back()));
			break;
		}
		case Instruction::CALLER:
			m_stack.push_back(fromAddress(_ext.caller));
			break;
		case Instruction::CALLVALUE:
			m_stack.push_back(_ext.value);
			break;
		case Instruction::CALLDATALOAD:
		{
			if ((unsigned)m_stack.back() + 31 < _ext.data.size())
				m_stack.back() = (u256)*(h256 const*)(_ext.data.data() + (unsigned)m_stack.back());
			else
			{
				h256 r;
				for (unsigned i = (unsigned)m_stack.back(), e = (unsigned)m_stack.back() + 32, j = 0; i < e; ++i, ++j)
					r[j] = i < _ext.data.size() ? _ext.data[i] : 0;
				m_stack.back() = (u256)r;
			}
			break;
		}
		case Instruction::CALLDATASIZE:
			m_stack.push_back(_ext.data.size());
			break;
		case Instruction::CALLDATACOPY:
		{
			unsigned mf = (unsigned)m_stack.back();
			m_stack.pop_back();
			u256 cf = m_stack.back();
			m_stack.pop_back();
			unsigned l = (unsigned)m_stack.back();
			m_stack.pop_back();
			unsigned el = cf + l > (u256)_ext.data.size() ? (u256)_ext.data.size() < cf ? 0 : _ext.data.size() - (unsigned)cf : l;
			memcpy(m_temp.data() + mf, _ext.data.data() + (unsigned)cf, el);
			memset(m_temp.data() + mf + el, 0, l - el);
			break;
		}
		case Instruction::CODESIZE:
			m_stack.push_back(_ext.code.size());
			break;
		case Instruction::CODECOPY:
		{
			unsigned mf = (unsigned)m_stack.back();
			m_stack.pop_back();
			u256 cf = (u256)m_stack.back();
			m_stack.pop_back();
			unsigned l = (unsigned)m_stack.back();
			m_stack.pop_back();
			unsigned el = cf + l > (u256)_ext.code.size() ? (u256)_ext.code.size() < cf ? 0 : _ext.code.size() - (unsigned)cf : l;
			memcpy(m_temp.data() + mf, _ext.code.data() + (unsigned)cf, el);
			memset(m_temp.data() + mf + el, 0, l - el);
			break;
		}
		case Instruction::EXTCODESIZE:
			m_stack.back() = _ext.codeAt(asAddress(m_stack.back())).size();
			break;
		case Instruction::EXTCODECOPY:
		{
			Address a = asAddress(m_stack.back());
			m_stack.pop_back();
			unsigned mf = (unsigned)m_stack.back();
			m_stack.pop_back();
			u256 cf = m_stack.back();
			m_stack.pop_back();
			unsigned l = (unsigned)m_stack.back();
			m_stack.pop_back();
			unsigned el = cf + l > (u256)_ext.codeAt(a).size() ? (u256)_ext.codeAt(a).size() < cf ? 0 : _ext.codeAt(a).size() - (unsigned)cf : l;
			memcpy(m_temp.data() + mf, _ext.codeAt(a).data() + (unsigned)cf, el);
			memset(m_temp.data() + mf + el, 0, l - el);
			break;
		}
		case Instruction::GASPRICE:
			m_stack.push_back(_ext.gasPrice);
			break;
		case Instruction::PREVHASH:
			m_stack.push_back(_ext.previousBlock.hash);
			break;
		case Instruction::COINBASE:
			m_stack.push_back((u160)_ext.currentBlock.coinbaseAddress);
			break;
		case Instruction::TIMESTAMP:
			m_stack.push_back(_ext.currentBlock.timestamp);
			break;
		case Instruction::NUMBER:
			m_stack.push_back(_ext.currentBlock.number);
			break;
		case Instruction::DIFFICULTY:
			m_stack.push_back(_ext.currentBlock.difficulty);
			break;
		case Instruction::GASLIMIT:
			m_stack.push_back(1000000);
			break;
		case Instruction::PUSH1:
		case Instruction::PUSH2:
		case Instruction::PUSH3:
		case Instruction::PUSH4:
		case Instruction::PUSH5:
		case Instruction::PUSH6:
		case Instruction::PUSH7:
		case Instruction::PUSH8:
		case Instruction::PUSH9:
		case Instruction::PUSH10:
		case Instruction::PUSH11:
		case Instruction::PUSH12:
		case Instruction::PUSH13:
		case Instruction::PUSH14:
		case Instruction::PUSH15:
		case Instruction::PUSH16:
		case Instruction::PUSH17:
		case Instruction::PUSH18:
		case Instruction::PUSH19:
		case Instruction::PUSH20:
		case Instruction::PUSH21:
		case Instruction::PUSH22:
		case Instruction::PUSH23:
		case Instruction::PUSH24:
		case Instruction::PUSH25:
		case Instruction::PUSH26:
		case Instruction::PUSH27:
		case Instruction::PUSH28:
		case Instruction::PUSH29:
		case Instruction::PUSH30:
		case Instruction::PUSH31:
		case Instruction::PUSH32:
		{
			int i = (int)inst - (int)Instruction::PUSH1 + 1;
			nextPC = m_curPC + 1;
			m_stack.push_back(0);
			for (; i--; nextPC++)
				m_stack.back() = (m_stack.back() << 8) | _ext.getCode(nextPC);
			break;
		}
		case Instruction::POP:
			m_stack.pop_back();
			break;
		case Instruction::DUP1:
		case Instruction::DUP2:
		case Instruction::DUP3:
		case Instruction::DUP4:
		case Instruction::DUP5:
		case Instruction::DUP6:
		case Instruction::DUP7:
		case Instruction::DUP8:
		case Instruction::DUP9:
		case Instruction::DUP10:
		case Instruction::DUP11:
		case Instruction::DUP12:
		case Instruction::DUP13:
		case Instruction::DUP14:
		case Instruction::DUP15:
		case Instruction::DUP16:
		{
			auto n = 1 + (int)inst - (int)Instruction::DUP1;
			m_stack.push_back(m_stack[m_stack.size() - n]);
			break;
		}
		case Instruction::SWAP1:
		case Instruction::SWAP2:
		case Instruction::SWAP3:
		case Instruction::SWAP4:
		case Instruction::SWAP5:
		case Instruction::SWAP6:
		case Instruction::SWAP7:
		case Instruction::SWAP8:
		case Instruction::SWAP9:
		case Instruction::SWAP10:
		case Instruction::SWAP11:
		case Instruction::SWAP12:
		case Instruction::SWAP13:
		case Instruction::SWAP14:
		case Instruction::SWAP15:
		case Instruction::SWAP16:
		{
			unsigned n = (int)inst - (int)Instruction::SWAP1 + 2;
			auto d = m_stack.back();
			m_stack.back() = m_stack[m_stack.size() - n];
			m_stack[m_stack.size() - n] = d;
			break;
		}
		case Instruction::MLOAD:
		{
			m_stack.back() = (u256)*(h256 const*)(m_temp.data() + (unsigned)m_stack.back());
			break;
		}
		case Instruction::MSTORE:
		{
			*(h256*)&m_temp[(unsigned)m_stack.back()] = (h256)m_stack[m_stack.size() - 2];
			m_stack.pop_back();
			m_stack.pop_back();
			break;
		}
		case Instruction::MSTORE8:
		{
			m_temp[(unsigned)m_stack.back()] = (byte)(m_stack[m_stack.size() - 2] & 0xff);
			m_stack.pop_back();
			m_stack.pop_back();
			break;
		}
		case Instruction::SLOAD:
			m_stack.back() = _ext.store(m_stack.back());
			break;
		case Instruction::SSTORE:
			_ext.setStore(m_stack.back(), m_stack[m_stack.size() - 2]);
			m_stack.pop_back();
			m_stack.pop_back();
			break;
		case Instruction::JUMP:
			nextPC = m_stack.back();
			if (!m_jumpDests.count(nextPC))
				BOOST_THROW_EXCEPTION(BadJumpDestination());
			m_stack.pop_back();
			break;
		case Instruction::JUMPI:
			if (m_stack[m_stack.size() - 2])
			{
				nextPC = m_stack.back();
				if (!m_jumpDests.count(nextPC))
					BOOST_THROW_EXCEPTION(BadJumpDestination());
			}
			m_stack.pop_back();
			m_stack.pop_back();
			break;
		case Instruction::PC:
			m_stack.push_back(m_curPC);
			break;
		case Instruction::MSIZE:
			m_stack.push_back(m_temp.size());
			break;
		case Instruction::GAS:
			m_stack.push_back(m_gas);
			break;
		case Instruction::JUMPDEST:
			break;
/*		case Instruction::LOG0:
			_ext.log({}, bytesConstRef(m_temp.data() + (unsigned)m_stack[m_stack.size() - 1], (unsigned)m_stack[m_stack.size() - 2]));
			break;
		case Instruction::LOG1:
			_ext.log({m_stack[m_stack.size() - 1]}, bytesConstRef(m_temp.data() + (unsigned)m_stack[m_stack.size() - 2], (unsigned)m_stack[m_stack.size() - 3]));
			break;
		case Instruction::LOG2:
			_ext.log({m_stack[m_stack.size() - 1], m_stack[m_stack.size() - 2]}, bytesConstRef(m_temp.data() + (unsigned)m_stack[m_stack.size() - 3], (unsigned)m_stack[m_stack.size() - 4]));
			break;
		case Instruction::LOG3:
			_ext.log({m_stack[m_stack.size() - 1], m_stack[m_stack.size() - 2], m_stack[m_stack.size() - 3]}, bytesConstRef(m_temp.data() + (unsigned)m_stack[m_stack.size() - 4], (unsigned)m_stack[m_stack.size() - 5]));
			break;
		case Instruction::LOG4:
			_ext.log({m_stack[m_stack.size() - 1], m_stack[m_stack.size() - 2], m_stack[m_stack.size() - 3], m_stack[m_stack.size() - 4]}, bytesConstRef(m_temp.data() + (unsigned)m_stack[m_stack.size() - 5], (unsigned)m_stack[m_stack.size() - 6]));
			break;*/
		case Instruction::LOG0:
			_ext.log({}, bytesConstRef(m_temp.data() + (unsigned)m_stack[m_stack.size() - 1], (unsigned)m_stack[m_stack.size() - 2]));
			m_stack.pop_back();
			m_stack.pop_back();
			break;
		case Instruction::LOG1:
			_ext.log({m_stack[m_stack.size() - 3]}, bytesConstRef(m_temp.data() + (unsigned)m_stack[m_stack.size() - 1], (unsigned)m_stack[m_stack.size() - 2]));
			m_stack.pop_back();
			m_stack.pop_back();
			m_stack.pop_back();
			break;
		case Instruction::LOG2:
			_ext.log({m_stack[m_stack.size() - 3], m_stack[m_stack.size() - 4]}, bytesConstRef(m_temp.data() + (unsigned)m_stack[m_stack.size() - 1], (unsigned)m_stack[m_stack.size() - 2]));
			m_stack.pop_back();
			m_stack.pop_back();
			m_stack.pop_back();
			m_stack.pop_back();
			break;
		case Instruction::LOG3:
			_ext.log({m_stack[m_stack.size() - 3], m_stack[m_stack.size() - 4], m_stack[m_stack.size() - 5]}, bytesConstRef(m_temp.data() + (unsigned)m_stack[m_stack.size() - 1], (unsigned)m_stack[m_stack.size() - 2]));
			m_stack.pop_back();
			m_stack.pop_back();
			m_stack.pop_back();
			m_stack.pop_back();
			m_stack.pop_back();
			break;
		case Instruction::LOG4:
			_ext.log({m_stack[m_stack.size() - 3], m_stack[m_stack.size() - 4], m_stack[m_stack.size() - 5], m_stack[m_stack.size() - 6]}, bytesConstRef(m_temp.data() + (unsigned)m_stack[m_stack.size() - 1], (unsigned)m_stack[m_stack.size() - 2]));
			m_stack.pop_back();
			m_stack.pop_back();
			m_stack.pop_back();
			m_stack.pop_back();
			m_stack.pop_back();
			m_stack.pop_back();
			break;
		case Instruction::CREATE:
		{
			u256 endowment = m_stack.back();
			m_stack.pop_back();
			unsigned initOff = (unsigned)m_stack.back();
			m_stack.pop_back();
			unsigned initSize = (unsigned)m_stack.back();
			m_stack.pop_back();

			if (_ext.balance(_ext.myAddress) >= endowment)
			{
				if (_ext.depth == 1024)
					BOOST_THROW_EXCEPTION(OutOfGas());
				_ext.subBalance(endowment);
				m_stack.push_back((u160)_ext.create(endowment, &m_gas, bytesConstRef(m_temp.data() + initOff, initSize), _onOp));
			}
			else
				m_stack.push_back(0);
			break;
		}
		case Instruction::CALL:
		case Instruction::CALLCODE:
		{
			u256 gas = m_stack.back();
			m_stack.pop_back();
			Address receiveAddress = asAddress(m_stack.back());
			m_stack.pop_back();
			u256 value = m_stack.back();
			m_stack.pop_back();

			unsigned inOff = (unsigned)m_stack.back();
			m_stack.pop_back();
			unsigned inSize = (unsigned)m_stack.back();
			m_stack.pop_back();
			unsigned outOff = (unsigned)m_stack.back();
			m_stack.pop_back();
			unsigned outSize = (unsigned)m_stack.back();
			m_stack.pop_back();

			if (_ext.balance(_ext.myAddress) >= value)
			{
				if (_ext.depth == 1024)
					BOOST_THROW_EXCEPTION(OutOfGas());
				_ext.subBalance(value);
				m_stack.push_back(_ext.call(inst == Instruction::CALL ? receiveAddress : _ext.myAddress, value, bytesConstRef(m_temp.data() + inOff, inSize), &gas, bytesRef(m_temp.data() + outOff, outSize), _onOp, Address(), receiveAddress));
			}
			else
				m_stack.push_back(0);

			m_gas += gas;
			break;
		}
		case Instruction::RETURN:
		{
			unsigned b = (unsigned)m_stack.back();
			m_stack.pop_back();
			unsigned s = (unsigned)m_stack.back();
			m_stack.pop_back();

			return bytesConstRef(m_temp.data() + b, s);
		}
		case Instruction::SUICIDE:
		{
			Address dest = asAddress(m_stack.back());
			_ext.suicide(dest);
			// ...follow through to...
		}
		case Instruction::STOP:
			return bytesConstRef();
		}
	}
	if (_steps == (uint64_t)-1)
		BOOST_THROW_EXCEPTION(StepsDone());
	return bytesConstRef();
}
}<|MERGE_RESOLUTION|>--- conflicted
+++ resolved
@@ -47,11 +47,6 @@
 
 	void require(u256 _n) { if (m_stack.size() < _n) { if (m_onFail) m_onFail(); BOOST_THROW_EXCEPTION(StackTooSmall() << RequirementError((bigint)_n, (bigint)m_stack.size())); } }
 	void requireMem(unsigned _n) { if (m_temp.size() < _n) { m_temp.resize(_n); } }
-<<<<<<< HEAD
-=======
-
-	u256 gas() const { return m_gas; }
->>>>>>> 8fbfc5f8
 	u256 curPC() const { return m_curPC; }
 
 	bytes const& memory() const { return m_temp; }
