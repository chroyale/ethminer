import QtQuick 2.2
import QtQuick.Controls 1.1
import QtQuick.Layouts 1.0
import QtQuick.Controls.Styles 1.1
import CodeEditorExtensionManager 1.0
import Qt.labs.settings 1.0
import org.ethereum.qml.QEther 1.0
import "js/QEtherHelper.js" as QEtherHelper
import "js/TransactionHelper.js" as TransactionHelper

Rectangle {

	objectName: "mainContent"
	signal keyPressed(variant event)
	focus: true
	Keys.enabled: true
	Keys.onPressed:
	{
		root.keyPressed(event.key);
	}
	anchors.fill: parent
	id: root

	property alias rightViewVisible : rightView.visible
	property alias webViewVisible : webPreview.visible
	property bool webViewHorizontal : codeWebSplitter.orientation === Qt.Vertical //vertical splitter positions elements vertically, splits screen horizontally

	onWidthChanged:
	{
		if (rightView.visible)
			contentView.width = parent.width - projectList.width - rightView.width;
		else
			contentView.width = parent.width - projectList.width;
	}

	function startQuickDebugging()
	{
		var item = TransactionHelper.defaultTransaction();
		item.executeConstructor = true;
		if (codeModel.code.contract.constructor.parameters.length === 0)
		{
			ensureRightView();
			startF5Debugging(item);
		}
		else
			transactionDialog.open(0, item);
	}

	function startF5Debugging(transaction)
	{
		var ether = QEtherHelper.createEther("100000000000000000000000000", QEther.Wei);
		var state = {
			title: "",
			balance: ether,
			transactions: [transaction]
		};
		clientModel.debugState(state);
	}

	TransactionDialog {
		id: transactionDialog
		onAccepted: {
			ensureRightView();
			var item = transactionDialog.getItem();
			item.executeConstructor = true;
			startF5Debugging(item);
		}
		useTransactionDefaultValue: true
	}


	function toggleRightView() {
		if (!rightView.visible)
			rightView.show();
		else
			rightView.hide();
	}

	function ensureRightView() {
		if (!rightView.visible)
			rightView.show();
	}

	function rightViewIsVisible()
	{
		return rightView.visible;
	}

	function hideRightView() {
		if (rightView.visible)
			rightView.hide();
	}

	function toggleWebPreview() {
		webPreview.visible = !webPreview.visible;
	}

<<<<<<< HEAD
=======
	function toggleWebPreviewOrientation() {
		codeWebSplitter.orientation = (codeWebSplitter.orientation === Qt.Vertical ? Qt.Horizontal : Qt.Vertical);
	}

	function rightViewVisible()	{
		return rightView.visible;
	}

>>>>>>> 3b5a279e
	CodeEditorExtensionManager {
		headerView: headerPaneTabs;
		rightView: rightPaneTabs;
	}

	Settings {
		id: mainLayoutSettings
		property alias codeWebOrientation: codeWebSplitter.orientation
		property alias webWidth: webPreview.width
		property alias webHeight: webPreview.height
	}

	GridLayout
	{
		anchors.fill: parent
		rows: 2
		flow: GridLayout.TopToBottom
		columnSpacing: 0
		rowSpacing: 0
		Rectangle {
			width: parent.width
			height: 50
			Layout.row: 0
			Layout.fillWidth: true
			Layout.preferredHeight: 50
			id: headerView
			Rectangle
			{
				gradient: Gradient {
					GradientStop { position: 0.0; color: "#f1f1f1" }
					GradientStop { position: 1.0; color: "#d9d7da" }
				}
				id: headerPaneContainer
				anchors.fill: parent
				TabView {
					id: headerPaneTabs
					tabsVisible: false
					antialiasing: true
					anchors.fill: parent
					style: TabViewStyle {
						frameOverlap: 1
						tab: Rectangle {}
						frame: Rectangle { color: "transparent" }
					}
				}
			}
		}

		Rectangle {
			Layout.fillWidth: true
			Layout.preferredHeight: root.height - headerView.height;

			Settings {
				id: splitSettings
				property alias projectWidth: projectList.width
				property alias contentViewWidth: contentView.width
				property alias rightViewWidth: rightView.width
			}

			ProjectList	{
				anchors.left: parent.left
				id: projectList
				width: 200
				height: parent.height
				Layout.minimumWidth: 200
			}

			Splitter
			{
				id: resizeLeft
				itemToStick: projectList
				itemMinimumWidth: projectList.Layout.minimumWidth
				direction: "right"
				brother: contentView
				color: "#a2a2a2"
			}

			Rectangle {
				anchors.left: projectList.right
				id: contentView
				width: parent.width - projectList.width
				height: parent.height
				SplitView {
					 handleDelegate: Rectangle {
						width: 4
						height: 4
						color: "#cccccc"
					 }
					id: codeWebSplitter
					anchors.fill: parent
					orientation: Qt.Vertical
					CodeEditorView {
						height: parent.height * 0.6
						anchors.top: parent.top
						Layout.fillWidth: true
						Layout.fillHeight: true
					}
					WebPreview {
						id: webPreview
						height: parent.height * 0.4
						Layout.fillWidth: codeWebSplitter.orientation === Qt.Vertical
						Layout.fillHeight: codeWebSplitter.orientation === Qt.Horizontal
						Layout.minimumHeight: 200
						Layout.minimumWidth: 200
					}
				}
			}

			Splitter
			{
				id: resizeRight
				visible: false;
				itemToStick: rightView
				itemMinimumWidth: rightView.Layout.minimumWidth
				direction: "left"
				brother: contentView
				color: "#a2a2a2"
			}

			Rectangle {
				visible: false;
				id: rightView;

				Keys.onEscapePressed: hide()

				function show() {
					visible = true;
					resizeRight.visible = true;
					contentView.width = parent.width - projectList.width - rightView.width;
				}

				function hide() {
					resizeRight.visible = false;
					visible = false;
					contentView.width = parent.width - projectList.width;
				}

				height: parent.height;
				width: 515
				Layout.minimumWidth: 515
				anchors.right: parent.right
				Rectangle {
					anchors.fill: parent;
					id: rightPaneView
					TabView {
						id: rightPaneTabs
						tabsVisible: true
						antialiasing: true
						anchors.fill: parent
						style: TabViewStyle {
							frameOverlap: 1
							tabBar:
								Rectangle {
									color: "#ededed"
									id: background
								}
							tab: Rectangle {
								color: "#ededed"
								implicitWidth: 80
								implicitHeight: 20
								radius: 2
								Text {
									anchors.centerIn: parent
									text: styleData.title
									color: styleData.selected ? "#7da4cd" : "#202020"
								}
							}
							frame: Rectangle {
							}
						}
					}
				}
			}
		}
	}
}



<|MERGE_RESOLUTION|>--- conflicted
+++ resolved
@@ -95,17 +95,11 @@
 		webPreview.visible = !webPreview.visible;
 	}
 
-<<<<<<< HEAD
-=======
 	function toggleWebPreviewOrientation() {
 		codeWebSplitter.orientation = (codeWebSplitter.orientation === Qt.Vertical ? Qt.Horizontal : Qt.Vertical);
 	}
 
-	function rightViewVisible()	{
-		return rightView.visible;
-	}
-
->>>>>>> 3b5a279e
+
 	CodeEditorExtensionManager {
 		headerView: headerPaneTabs;
 		rightView: rightPaneTabs;
