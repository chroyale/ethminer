# cmake global
cmake_minimum_required(VERSION 2.8.12)

project(ethereum)

set(CMAKE_AUTOMOC ON)

# link_directories interprate relative paths with respect to CMAKE_CURRENT_SOURCE_DIR
cmake_policy(SET CMP0015 NEW)

# let cmake autolink dependencies on windows
# it's specified globally, cause qt libraries requires that on windows and they are also found globally
cmake_policy(SET CMP0020 NEW)

# 3.1 and above
if ((${CMAKE_MAJOR_VERSION} GREATER 2) AND (${CMAKE_MINOR_VERSION} GREATER 0))
	# implicitly dereference variables (deprecated in 3.1)
	cmake_policy(SET CMP0054 NEW)
endif()

list(APPEND CMAKE_MODULE_PATH "${CMAKE_CURRENT_SOURCE_DIR}/cmake")

######################################################################################################

# user defined, defaults
# Normally, set(...CACHE...) creates cache variables, but does not modify them.
option(VMTRACE "VM tracing and run-time checks (useful for cross-implementation VM debugging)" OFF)
option(PARANOID "Additional run-time checks" OFF)
option(JSONRPC "Build with jsonprc. default on" ON)
option(FATDB "Build with ability to list entries in the Trie. Doubles DB size, slows everything down, but good for looking at state diffs and trie contents." OFF)
option(USENPM "Use npm to recompile ethereum.js if it was changed" OFF)
option(PROFILING "Build in support for profiling" OFF)
option(ROCKSDB "Use rocksdb rather than leveldb" OFF)

set(BUNDLE "none" CACHE STRING "Predefined bundle of software to build (none, full, user, tests, minimal).")
option(MINER "Build the CLI miner component" ON)
option(ETHKEY "Build the CLI key manager component" ON)
option(SOLIDITY "Build the Solidity language components" ON)
option(SERPENT "Build the Serpent language components" ON)
option(TOOLS "Build the tools components" ON)
option(NCURSES "Build the NCurses components" OFF)
option(GUI "Build GUI components (AlethZero, Mix)" ON)
option(TESTS "Build the tests." ON)
option(NOBOOST "No use of boost macros in test functions" OFF)
option(EVMJIT "Build just-in-time compiler for EVM code (requires LLVM)" OFF)
option(ETHASHCL "Build in support for GPU mining via OpenCL" OFF)
option(JSCONSOLE "Build in javascript console" ON)

# propagates CMake configuration options to the compiler
function(configureProject)
	if (PARANOID)
		add_definitions(-DETH_PARANOIA)
	endif ()

	if (VMTRACE)
		add_definitions(-DETH_VMTRACE)
	endif ()

	if (ETHASHCL)
		add_definitions(-DETH_ETHASHCL)
	endif()

	if (EVMJIT)
		add_definitions(-DETH_EVMJIT)
	endif()

	if (FATDB)
		add_definitions(-DETH_FATDB)
	endif()

	if (SOLIDITY)
		add_definitions(-DETH_SOLIDITY)
	endif()

	if (GUI)
		add_definitions(-DETH_GUI)
	endif()

	if (CPUID_FOUND)
		add_definitions(-DETH_CPUID)
	endif()

	if (CURL_FOUND)
		add_definitions(-DETH_CURL)
	endif()

	if (NOBOOST)
		add_definitions(-DNOBOOST)
	endif()

	add_definitions(-DETH_TRUE)
endfunction()

set(CPPETHEREUM 1)

function(createBuildInfo)
	# Set build platform; to be written to BuildInfo.h
	set(ETH_BUILD_PLATFORM "${TARGET_PLATFORM}")
	if (CMAKE_COMPILER_IS_MINGW)
		set(ETH_BUILD_PLATFORM "${ETH_BUILD_PLATFORM}/mingw")
	elseif (CMAKE_COMPILER_IS_MSYS)
		set(ETH_BUILD_PLATFORM "${ETH_BUILD_PLATFORM}/msys")
	elseif (CMAKE_COMPILER_IS_GNUCXX)
		set(ETH_BUILD_PLATFORM "${ETH_BUILD_PLATFORM}/g++")
	elseif ("${CMAKE_CXX_COMPILER_ID}" STREQUAL "MSVC")
		set(ETH_BUILD_PLATFORM "${ETH_BUILD_PLATFORM}/msvc")
	elseif ("${CMAKE_CXX_COMPILER_ID}" STREQUAL "Clang")
		set(ETH_BUILD_PLATFORM "${ETH_BUILD_PLATFORM}/clang")
	else ()
		set(ETH_BUILD_PLATFORM "${ETH_BUILD_PLATFORM}/unknown")
	endif ()

	if (EVMJIT)
		set(ETH_BUILD_PLATFORM "${ETH_BUILD_PLATFORM}/JIT")
	else ()
		set(ETH_BUILD_PLATFORM "${ETH_BUILD_PLATFORM}/int")
	endif ()

	if (PARANOID)
		set(ETH_BUILD_PLATFORM "${ETH_BUILD_PLATFORM}/PARA")
	endif ()

	#cmake build type may be not specified when using msvc
	if (CMAKE_BUILD_TYPE)
		set(_cmake_build_type ${CMAKE_BUILD_TYPE})
	else()
		set(_cmake_build_type "${CMAKE_CFG_INTDIR}")
	endif()

	# Generate header file containing useful build information
	add_custom_target(BuildInfo.h ALL
		WORKING_DIRECTORY ${CMAKE_SOURCE_DIR}
		COMMAND ${CMAKE_COMMAND} -DETH_SOURCE_DIR="${CMAKE_SOURCE_DIR}" -DETH_DST_DIR="${CMAKE_BINARY_DIR}"
			-DETH_BUILD_TYPE="${_cmake_build_type}" -DETH_BUILD_PLATFORM="${ETH_BUILD_PLATFORM}"
			-P "${ETH_SCRIPTS_DIR}/buildinfo.cmake"
		)
	include_directories(${CMAKE_CURRENT_BINARY_DIR})

	set(CMAKE_INCLUDE_CURRENT_DIR ON)
	set(SRC_LIST BuildInfo.h)
endfunction()



######################################################################################################


# Clear invalid option
if ("${CMAKE_BUILD_TYPE}" STREQUAL "Release")
	if (PARANOID)
		message("Paranoia requires debug - disabling for release build.")
		set(PARANOID OFF)
	endif ()
	if (VMTRACE)
		message("VM Tracing requires debug - disabling for release build.")
		set (VMTRACE OFF)
	endif ()
endif ()

# Force chromium.
set (ETH_HAVE_WEBENGINE 1)

# Backwards compatibility
if (HEADLESS)
	message("*** WARNING: -DHEADLESS=1 option is DEPRECATED! Use -DBUNDLE=minimal or -DGUI=0")
	set(GUI OFF)
endif ()

# TODO: Abstract into something sensible and move into a function.
if ("${CMAKE_CXX_COMPILER_ID}" STREQUAL "MSVC")
	set(DECENT_PLATFORM OFF)
else ()
	set(DECENT_PLATFORM ON)
endif ()

macro(eth_format_option O)
	if (${${O}})
		set(${O} ON)
	else()
		set(${O} OFF)
	endif()
endmacro()

macro(eth_format_option_on_decent_platform O)
	if (${${O}})
		set(${O} ${DECENT_PLATFORM})
	else()
		set(${O} OFF)
	endif()
endmacro()

# Normalise build options
eth_format_option(PARANOID)
eth_format_option(VMTRACE)
eth_format_option(EVMJIT)
eth_format_option(FATDB)
eth_format_option(JSONRPC)
eth_format_option(MINER)
eth_format_option(USENPM)
eth_format_option(PROFILING)
eth_format_option(SOLIDITY)
eth_format_option(ROCKSDB)
eth_format_option(GUI)
eth_format_option(TESTS)
eth_format_option(NOBOOST)
eth_format_option(ROCKSDB)
eth_format_option(TOOLS)
eth_format_option(ETHKEY)
eth_format_option(ETHASHCL)
eth_format_option(JSCONSOLE)
eth_format_option_on_decent_platform(SERPENT)
eth_format_option_on_decent_platform(NCURSES)

if (JSCONSOLE)
	set(JSONRPC ON)
endif()

if (GUI)
	set(JSONRPC ON)
endif()

# note: The value "default" which provides the defaults is just a fake value
# which lets us keep the default values of all build options and is set at
# the beginning of this file.
if (BUNDLE STREQUAL "minimal")
	set(SERPENT OFF)
	set(SOLIDITY OFF)
	set(USENPM OFF)
	set(GUI OFF)
	set(NCURSES OFF)
	set(TOOLS ON)
	set(TESTS OFF)
elseif (BUNDLE STREQUAL "full")
	set(SERPENT ${DECENT_PLATFORM})
	set(SOLIDITY ON)
	set(USENPM ON)
	set(GUI ON)
#	set(NCURSES ${DECENT_PLATFORM})
	set(TOOLS ON)
	set(TESTS ON)
	set(FATDB ON)
elseif (BUNDLE STREQUAL "cli")
	set(SERPENT ${DECENT_PLATFORM})
	set(SOLIDITY ON)
	set(USENPM ON)
	set(GUI OFF)
#	set(NCURSES ${DECENT_PLATFORM})
	set(TOOLS ON)
	set(TESTS ON)
	set(FATDB ON)
elseif (BUNDLE STREQUAL "core")
	set(SERPENT OFF)
	set(SOLIDITY ON)
	set(USENPM OFF)
	set(GUI ON)
	set(NCURSES OFF)
	set(TOOLS ON)
	set(TESTS OFF)
	set(FATDB ON)
elseif (BUNDLE STREQUAL "tests")
	set(SERPENT ${DECENT_PLATFORM})
	set(SOLIDITY ON)
	set(USENPM OFF)
	set(GUI OFF)
	set(NCURSES OFF)
	set(TOOLS OFF)
	set(TESTS ON)
	set(FATDB ON)
elseif (BUNDLE STREQUAL "user")
	set(SERPENT OFF)
	set(SOLIDITY OFF)
	set(USENPM OFF)
	set(GUI ON)
#	set(NCURSES ${DECENT_PLATFORM})
	set(TOOLS ON)
	set(TESTS OFF)
elseif (BUNDLE STREQUAL "wallet")
	set(SERPENT OFF)
	set(SOLIDITY OFF)
	set(USENPM OFF)
	set(GUI OFF)
	set(NCURSES OFF)
	set(TOOLS OFF)
	set(TESTS OFF)
	set(ETHKEY ON)
	set(MINER OFF)
	set(ETHASHCL ON)
elseif (BUNDLE STREQUAL "miner")
	set(SERPENT OFF)
	set(SOLIDITY OFF)
	set(USENPM OFF)
	set(GUI OFF)
	set(NCURSES OFF)
	set(TOOLS OFF)
	set(TESTS OFF)
	set(ETHKEY OFF)
	set(MINER ON)
	set(ETHASHCL ON)
endif ()

# Default CMAKE_BUILD_TYPE to "Release".
set(CMAKE_BUILD_TYPE CACHE STRING "Release")
if ("x${CMAKE_BUILD_TYPE}" STREQUAL "x")
	set(CMAKE_BUILD_TYPE "Release")
endif ()

# Default TARGET_PLATFORM to ${CMAKE_SYSTEM_NAME}
# change this once we support cross compiling
set(TARGET_PLATFORM CACHE STRING ${CMAKE_SYSTEM_NAME})
if ("x${TARGET_PLATFORM}" STREQUAL "x")
	set(TARGET_PLATFORM ${CMAKE_SYSTEM_NAME})
endif ()

include(EthDependencies)

configureProject()

message("------------------------------------------------------------------------")
message("--                  CMake Version                            ${CMAKE_VERSION}")
message("-- CMAKE_BUILD_TYPE Build type                               ${CMAKE_BUILD_TYPE}")
message("-- TARGET_PLATFORM  Target platform                          ${TARGET_PLATFORM}")
message("-- BUNDLE           Build bundle                             ${BUNDLE}")
message("--------------------------------------------------------------- features")
message("--                  Chromium support                         ${ETH_HAVE_WEBENGINE}")
message("--                  Hardware identification support          ${CPUID_FOUND}")
message("--                  HTTP Request support                     ${CURL_FOUND}")
message("-- VMTRACE          VM execution tracing                     ${VMTRACE}")
message("-- PROFILING        Profiling support                        ${PROFILING}")
message("-- NOBOOST          No BOOST macros in test functions        ${NOBOOST}")
message("-- FATDB            Full database exploring                  ${FATDB}")
message("-- JSONRPC          JSON-RPC support                         ${JSONRPC}")
message("-- USENPM           Javascript source building               ${USENPM}")
message("-- ROCKSDB          Prefer rocksdb to leveldb                ${ROCKSDB}")
message("------------------------------------------------------------- components")
message("-- MINER            Build miner                              ${MINER}")
message("-- ETHKEY           Build wallet tools                       ${ETHKEY}")
message("-- TOOLS            Build basic tools                        ${TOOLS}")
message("-- SOLIDITY         Build Solidity language components       ${SOLIDITY}")
message("-- SERPENT          Build Serpent language components        ${SERPENT}")
message("-- GUI              Build GUI components                     ${GUI}")
message("-- NCURSES          Build NCurses components                 ${NCURSES}")
message("-- TESTS            Build tests                              ${TESTS}")
message("-- ETHASHCL         Build OpenCL components (experimental!)  ${ETHASHCL}")
message("-- JSCONSOLE        Build with javascript console            ${JSCONSOLE}")
message("-- EVMJIT           Build LLVM-based JIT EVM (experimental!) ${EVMJIT}")
message("------------------------------------------------------------------------")
message("")

set(CMAKE_THREAD_LIBS_INIT pthread)

include(EthCompilerSettings)
message("-- CXXFLAGS: ${CMAKE_CXX_FLAGS}")

# this must be an include, as a function it would mess up with variable scope!
include(EthExecutableHelper)

createBuildInfo()

if (ROCKSDB AND ROCKSDB_FOUND)
	set(DB_INCLUDE_DIRS ${ROCKSDB_INCLUDE_DIRS})
	set(DB_LIBRARIES ${ROCKSDB_LIBRARIES})
	add_definitions(-DETH_ROCKSDB)
else()
	set(DB_INCLUDE_DIRS ${LEVELDB_INCLUDE_DIRS})
	set(DB_LIBRARIES ${LEVELDB_LIBRARIES})
endif()

if (EVMJIT)
	if (CMAKE_SYSTEM_NAME STREQUAL "Windows" AND NOT DEFINED LLVM_DIR)
		set(LLVM_DIR "${CMAKE_SOURCE_DIR}/extdep/install/windows/x64/share/llvm/cmake")
	endif()
	set(EVMJIT_CPP TRUE) # include CPP-JIT connector
	add_subdirectory(evmjit)
	if ("${CMAKE_CXX_COMPILER_ID}" STREQUAL "MSVC")
<<<<<<< HEAD
		get_property(EVMJIT_DLLS_LOCAL TARGET "evmjit" PROPERTY LOCATION)
		set(EVMJIT_DLLS optimized ${EVMJIT_DLLS_LOCAL} debug ${EVMJIT_DLLS_LOCAL})
=======
		set(EVMJIT_DLLS_LOCAL $<TARGET_FILE:evmjit>)
		set(EVMJIT_DLLS optimized ${EVMJIT_DLLS_LOCAL} debug ${EVMJIT_DLLS_LOCAL})
>>>>>>> e7f34beb
	endif()
endif()

if (TOOLS OR GUI OR SOLIDITY OR NCURSES OR TESTS)
	set(GENERAL 1)
else ()
	set(GENERAL 0)
endif ()

add_subdirectory(libdevcore)
if (GENERAL)
	add_subdirectory(libevmcore)
	add_subdirectory(libevmasm)
	add_subdirectory(liblll)
endif ()

if (SERPENT)
	add_subdirectory(libserpent)
	add_subdirectory(sc)
endif ()

if (SOLIDITY)
	add_subdirectory(libsolidity)
endif ()

if (TOOLS)
	add_subdirectory(lllc)
	if (SOLIDITY)
		add_subdirectory(solc)
	endif ()
endif ()

if (JSONRPC AND GENERAL)
	add_subdirectory(libweb3jsonrpc)
endif ()

if (JSCONSOLE)
	add_subdirectory(libjsengine)
	add_subdirectory(libjsconsole)
	add_subdirectory(ethconsole)
endif ()

if (NOT WIN32)
	add_definitions(-DETH_HAVE_SECP256K1)
	add_subdirectory(secp256k1)
endif ()

add_subdirectory(libscrypt)
add_subdirectory(libdevcrypto)

if (GENERAL)
	add_subdirectory(libp2p)
	add_subdirectory(libwhisper)
endif ()

if (GENERAL OR MINER)
	add_subdirectory(libethash)
	if (ETHASHCL)
		add_subdirectory(libethash-cl)
	endif ()
endif ()

add_subdirectory(libethcore)

if (GENERAL)
	add_subdirectory(libevm)
	add_subdirectory(libethereum)
	add_subdirectory(libwebthree)
endif ()

if (MINER OR TOOLS)
	add_subdirectory(ethminer)
endif ()

if (ETHKEY OR TOOLS)
	add_subdirectory(ethkey)
endif ()

if (TESTS)
	add_subdirectory(libtestutils)
	add_subdirectory(test)
	if (JSONRPC)
		add_subdirectory(ethrpctest)
	endif ()
endif ()

if (TOOLS)

	add_subdirectory(rlp)
	add_subdirectory(abi)
	add_subdirectory(ethvm)
	add_subdirectory(eth)

	if("x${CMAKE_BUILD_TYPE}" STREQUAL "xDebug")
		add_subdirectory(exp)
	endif ()

endif()

#if (NCURSES)
#	add_subdirectory(neth)
#endif ()

if (GUI)

	add_subdirectory(libnatspec)
	add_subdirectory(libjsqrc)

	if (ETH_HAVE_WEBENGINE)
		add_subdirectory(alethzero)
#		add_subdirectory(third)	// reenable once not qtwebkit.
	endif()

	if (SOLIDITY)
		add_subdirectory(mix)
	endif ()

endif()

if (APPLE AND GUI)

	add_custom_target(appdmg
		WORKING_DIRECTORY ${CMAKE_SOURCE_DIR}
		COMMAND ${CMAKE_COMMAND}
		-DAPP_DMG_EXE=${ETH_APP_DMG}
		-DAPP_DMG_FILE=appdmg.json.in
		-DAPP_DMG_ICON="alethzero/alethzero.icns"
		-DAPP_DMG_BACKGROUND="install-folder-bg.png"
		-DETH_BUILD_DIR="${CMAKE_BINARY_DIR}"
		-DETH_MIX_APP="$<TARGET_FILE_DIR:mix>"
		-DETH_ALETHZERO_APP="$<TARGET_FILE_DIR:AlethZero>"
		-P "${ETH_SCRIPTS_DIR}/appdmg.cmake"
	)

endif ()

if (WIN32)
	# packaging stuff
	include(InstallRequiredSystemLibraries)
	set(CPACK_PACKAGE_NAME "Ethereum (++)")
	set(CPACK_PACKAGE_DESCRIPTION_SUMMARY "The Ethereum (++) Toolset")
	set(CPACK_PACKAGE_VENDOR "ethereum.org")
	set(CPACK_PACKAGE_DESCRIPTION_FILE "${CMAKE_CURRENT_SOURCE_DIR}/README.md")
	set(CPACK_RESOURCE_FILE_LICENSE "${CMAKE_CURRENT_SOURCE_DIR}/LICENSE")
	set(CPACK_PACKAGE_VERSION "0.9.29")
	set(CPACK_GENERATOR "NSIS")
	# seems to be not working
	# set(CPACK_PACKAGE_ICON "${CMAKE_CURRENT_SOURCE_DIR}/alethzero/alethzero.bmp")

	# our stuff
	#set(CPACK_COMPONENT_ALETHZERO_GROUP "Applications")
	#set(CPACK_COMPONENT_MIX_GROUP "Applications")
	#set(CPACK_COMPONENT_SOLC_GROUP "CLI")
	#set(CPACK_COMPONENT_ETH_GROUP "CLI")
	#set(CPACK_COMPONENT_ETHMINER_GROUP "CLI")
	#set(CPACK_COMPONENT_RLP_GROUP "CLI")
	#set(CPACK_COMPONENT_ABI_GROUP "CLI")

	#set(CPACK_COMPONENTS_ALL alethzero mix solc eth ethminer rlp abi)

	# nsis specific stuff
	if (CMAKE_CL_64)
		set(CPACK_NSIS_INSTALL_ROOT "$PROGRAMFILES64")
		set(CPACK_PACKAGE_INSTALL_REGISTRY_KEY "${CPACK_PACKAGE_NAME} ${CPACK_PACKAGE_VERSION} (Win64)")
	else ()
		set(CPACK_NSIS_INSTALL_ROOT "$PROGRAMFILES")
		set(CPACK_PACKAGE_INSTALL_REGISTRY_KEY "${CPACK_PACKAGE_NAME} ${CPACK_PACKAGE_VERSION}")
	endif()

	set(CPACK_NSIS_DISPLAY_NAME "Ethereum (++)")
	set(CPACK_NSIS_HELP_LINK "https://github.com/ethereum/cpp-ethereum")
	set(CPACK_NSIS_URL_INFO_ABOUT "https://github.com/ethereum/cpp-ethereum")
	set(CPACK_NSIS_CONTACT "ethereum.org")
	set(CPACK_NSIS_MODIFY_PATH ON)
	set(CPACK_NSIS_MUI_ICON "${CMAKE_CURRENT_SOURCE_DIR}/alethzero/alethzero.ico")
	set(CPACK_NSIS_MUI_UNIICON "${CMAKE_CURRENT_SOURCE_DIR}/alethzero/alethzero.ico")

	include(CPack)
endif (WIN32)<|MERGE_RESOLUTION|>--- conflicted
+++ resolved
@@ -372,13 +372,8 @@
 	set(EVMJIT_CPP TRUE) # include CPP-JIT connector
 	add_subdirectory(evmjit)
 	if ("${CMAKE_CXX_COMPILER_ID}" STREQUAL "MSVC")
-<<<<<<< HEAD
-		get_property(EVMJIT_DLLS_LOCAL TARGET "evmjit" PROPERTY LOCATION)
-		set(EVMJIT_DLLS optimized ${EVMJIT_DLLS_LOCAL} debug ${EVMJIT_DLLS_LOCAL})
-=======
 		set(EVMJIT_DLLS_LOCAL $<TARGET_FILE:evmjit>)
 		set(EVMJIT_DLLS optimized ${EVMJIT_DLLS_LOCAL} debug ${EVMJIT_DLLS_LOCAL})
->>>>>>> e7f34beb
 	endif()
 endif()
 
