# cmake global
cmake_minimum_required(VERSION 2.8.12)

set(PROJECT_VERSION "0.9.41")
set(GENOIL_VERSION "1.0.4")
if (${CMAKE_VERSION} VERSION_GREATER 3.0)
	cmake_policy(SET CMP0042 OLD) 	# fix MACOSX_RPATH
	cmake_policy(SET CMP0048 NEW) 	# allow VERSION argument in project()
	project(ethereum VERSION ${PROJECT_VERSION})
else()
	project(ethereum)
endif()

set(CMAKE_AUTOMOC ON)

# link_directories interprate relative paths with respect to CMAKE_CURRENT_SOURCE_DIR
cmake_policy(SET CMP0015 NEW)

# let cmake autolink dependencies on windows
# it's specified globally, cause qt libraries requires that on windows and they are also found globally
cmake_policy(SET CMP0020 NEW)

# 3.1 and above
if ((${CMAKE_MAJOR_VERSION} GREATER 2) AND (${CMAKE_MINOR_VERSION} GREATER 0))
	# implicitly dereference variables (deprecated in 3.1)
	cmake_policy(SET CMP0054 NEW)
endif()

list(APPEND CMAKE_MODULE_PATH "${CMAKE_CURRENT_SOURCE_DIR}/cmake")

######################################################################################################

# note: The value "default" which provides the defaults is just a fake value
# which lets us keep the default values of all build options and is set at
# the beginning of this file.

# TODO: Abstract into something sensible and move into a function.
if ("${CMAKE_CXX_COMPILER_ID}" STREQUAL "MSVC")
	set(DECENT_PLATFORM OFF)
else ()
	set(DECENT_PLATFORM ON)
endif ()

#defaults:
set(D_CMAKE_BUILD_TYPE "Release")
set(D_SERPENT ${DECENT_PLATFORM})
set(D_USENPM OFF)
set(D_GUI ON)
set(D_TOOLS ON)
set(D_TESTS ON)
set(D_FATDB ON)
set(D_ETHASHCL ON)
set(D_ETHASHCUDA OFF)
set(D_JSCONSOLE ON)
set(D_JSONRPC ON)
set(D_VMTRACE OFF)
set(D_PARANOID OFF)
set(D_PROFILING OFF)
set(D_ROCKSDB OFF)
set(D_OLYMPIC OFF)
set(D_MINER ON)
<<<<<<< HEAD
set(D_ETHKEY ON)
set(D_ETHSTRATUM OFF)
=======
>>>>>>> 84ba0d7e

if (BUNDLE STREQUAL "minimal")
	set(D_SERPENT OFF)
	set(D_USENPM OFF)
	set(D_GUI OFF)
	set(D_TOOLS ON)
	set(D_TESTS OFF)
elseif (BUNDLE STREQUAL "full")
	set(D_SERPENT ${DECENT_PLATFORM})
	set(D_USENPM ON)
	set(D_GUI ON)
	set(D_TOOLS ON)
	set(D_TESTS ON)
	set(D_FATDB ON)
elseif (BUNDLE STREQUAL "cli")
	set(D_SERPENT ${DECENT_PLATFORM})
	set(D_USENPM ON)
	set(D_GUI OFF)
	set(D_TOOLS ON)
	set(D_TESTS ON)
	set(D_FATDB ON)
elseif (BUNDLE STREQUAL "core")
	set(D_SERPENT OFF)
	set(D_USENPM OFF)
	set(D_GUI ON)
	set(D_TOOLS ON)
	set(D_TESTS OFF)
	set(D_FATDB ON)
elseif (BUNDLE STREQUAL "tests")
	set(D_SERPENT ${DECENT_PLATFORM})
	set(D_USENPM OFF)
	set(D_GUI OFF)
	set(D_TOOLS OFF)
	set(D_TESTS ON)
	set(D_FATDB ON)
elseif (BUNDLE STREQUAL "user")
	set(D_SERPENT OFF)
	set(D_USENPM OFF)
	set(D_GUI ON)
	set(D_TOOLS ON)
	set(D_TESTS OFF)
elseif (BUNDLE STREQUAL "wallet")
	set(D_SERPENT OFF)
	set(D_USENPM OFF)
	set(D_GUI OFF)
	set(D_TOOLS OFF)
	set(D_TESTS OFF)
	set(D_MINER OFF)
	set(D_ETHASHCL OFF)
	set(D_FATDB OFF)
	set(D_JSONRPC OFF)
	set(D_JSCONSOLE OFF)
elseif (BUNDLE STREQUAL "miner")
	set(D_SERPENT OFF)
	set(D_USENPM OFF)
	set(D_GUI OFF)
	set(D_TOOLS OFF)
	set(D_TESTS OFF)
	set(D_MINER ON)
	set(D_ETHASHCL ON)
	set(D_FATDB OFF)
	set(D_JSONRPC ON)
	set(D_JSCONSOLE OFF)
<<<<<<< HEAD
	set(D_EVMJIT OFF)
	set(D_ETHSTRATUM ON)
=======
>>>>>>> 84ba0d7e
elseif (BUNDLE STREQUAL "cudaminer")
	set(D_SERPENT OFF)
	set(D_USENPM OFF)
	set(D_GUI OFF)
	set(D_TOOLS OFF)
	set(D_TESTS OFF)
	set(D_MINER ON)
	set(D_ETHASHCL ON)
	set(D_ETHASHCUDA ON)
	set(D_FATDB OFF)
	set(D_JSONRPC ON)
	set(D_JSCONSOLE OFF)
<<<<<<< HEAD
	set(D_EVMJIT OFF)
	set(D_ETHSTRATUM ON)
=======
>>>>>>> 84ba0d7e
elseif (BUNDLE STREQUAL "release")      # release builds
	set(D_SERPENT ${DECENT_PLATFORM})
	set(D_USENPM OFF)
	set(D_GUI ON)
	set(D_TOOLS ON)
	set(D_TESTS OFF)
	set(D_FATDB OFF)
	set(D_ETHASHCL ON)
	set(D_JSCONSOLE ON)
	set(D_JSONRPC ON)
	set(D_CMAKE_BUILD_TYPE "Release")
endif ()

if ("${CMAKE_BUILD_TYPE}" STREQUAL "")
	set(CMAKE_BUILD_TYPE ${D_CMAKE_BUILD_TYPE})
endif ()

# propagates CMake configuration options to the compiler
function(configureProject)
	if (PARANOID)
		add_definitions(-DETH_PARANOIA)
	endif ()

	if (VMTRACE)
		add_definitions(-DETH_VMTRACE)
	endif ()

	if (ETHASHCL)
		add_definitions(-DETH_ETHASHCL)
	endif()

	if (ETHASHCUDA)
		add_definitions(-DETH_ETHASHCUDA)
	endif()
<<<<<<< HEAD
	
	if (ETHSTRATUM)
		add_definitions(-DETH_STRATUM)
	endif()
	
	if (EVMJIT)
		add_definitions(-DETH_EVMJIT)
	endif()
=======
>>>>>>> 84ba0d7e

	if (FATDB)
		add_definitions(-DETH_FATDB)
	endif()

	if (GUI)
		add_definitions(-DETH_GUI)
	endif()

	if (CPUID_FOUND)
		add_definitions(-DETH_CPUID)
	endif()

	if (CURL_FOUND)
		add_definitions(-DETH_CURL)
	endif()

	if (OLYMPIC)
		add_definitions(-DETH_OLYMPIC)
	else()
		add_definitions(-DETH_FRONTIER)
	endif()

	add_definitions(-DETH_TRUE)
endfunction()

set(CPPETHEREUM 1)

function(createBuildInfo)
	# Set build platform; to be written to BuildInfo.h
	set(ETH_BUILD_PLATFORM "${TARGET_PLATFORM}")
	if (CMAKE_COMPILER_IS_MINGW)
		set(ETH_BUILD_PLATFORM "${ETH_BUILD_PLATFORM}/mingw")
	elseif (CMAKE_COMPILER_IS_MSYS)
		set(ETH_BUILD_PLATFORM "${ETH_BUILD_PLATFORM}/msys")
	elseif (CMAKE_COMPILER_IS_GNUCXX)
		set(ETH_BUILD_PLATFORM "${ETH_BUILD_PLATFORM}/g++")
	elseif ("${CMAKE_CXX_COMPILER_ID}" STREQUAL "MSVC")
		set(ETH_BUILD_PLATFORM "${ETH_BUILD_PLATFORM}/msvc")
	elseif ("${CMAKE_CXX_COMPILER_ID}" STREQUAL "Clang")
		set(ETH_BUILD_PLATFORM "${ETH_BUILD_PLATFORM}/clang")
	else ()
		set(ETH_BUILD_PLATFORM "${ETH_BUILD_PLATFORM}/unknown")
	endif ()

	set(ETH_BUILD_PLATFORM "${ETH_BUILD_PLATFORM}/int")

	if (PARANOID)
		set(ETH_BUILD_PLATFORM "${ETH_BUILD_PLATFORM}/PARA")
	endif ()

	#cmake build type may be not specified when using msvc
	if (CMAKE_BUILD_TYPE)
		set(_cmake_build_type ${CMAKE_BUILD_TYPE})
	else()
		set(_cmake_build_type "${CMAKE_CFG_INTDIR}")
	endif()

	message("createBuildInfo()")

	# Generate header file containing useful build information
	add_custom_target(BuildInfo.h ALL
		WORKING_DIRECTORY ${CMAKE_SOURCE_DIR}
		COMMAND ${CMAKE_COMMAND} -DETH_SOURCE_DIR="${CMAKE_SOURCE_DIR}" -DETH_DST_DIR="${CMAKE_BINARY_DIR}"
			-DETH_BUILD_TYPE="${_cmake_build_type}" -DETH_BUILD_PLATFORM="${ETH_BUILD_PLATFORM}"
			-DPROJECT_VERSION="${PROJECT_VERSION}" -DGENOIL_VERSION="${GENOIL_VERSION}" -DETH_FATDB="${FATDB}"
			-P "${ETH_SCRIPTS_DIR}/buildinfo.cmake"
		)
	include_directories(${CMAKE_CURRENT_BINARY_DIR})

	set(CMAKE_INCLUDE_CURRENT_DIR ON)
	set(SRC_LIST BuildInfo.h)
endfunction()



######################################################################################################


# Clear invalid option
if ("${CMAKE_BUILD_TYPE}" STREQUAL "Release")
	if (PARANOID)
		message("Paranoia requires debug - disabling for release build.")
		set(PARANOID OFF)
	endif ()
	if (VMTRACE)
		message("VM Tracing requires debug - disabling for release build.")
		set (VMTRACE OFF)
	endif ()
endif ()

# Force chromium.
set (ETH_HAVE_WEBENGINE 1)

# Backwards compatibility
if (HEADLESS)
	message("*** WARNING: -DHEADLESS=1 option is DEPRECATED! Use -DBUNDLE=minimal or -DGUI=0")
	set(GUI OFF)
endif ()

macro(eth_format_option O)
	if (${${O}})
		set(${O} ON)
	elseif ("${${O}}" STREQUAL "" AND ${D_${O}})
		set(${O} ON)
	else()
		set(${O} OFF)
	endif()
endmacro()

# Normalise build options
eth_format_option(PARANOID)
eth_format_option(VMTRACE)
eth_format_option(FATDB)
eth_format_option(JSONRPC)
eth_format_option(MINER)
eth_format_option(USENPM)
eth_format_option(PROFILING)
eth_format_option(ROCKSDB)
eth_format_option(GUI)
eth_format_option(TESTS)
eth_format_option(ROCKSDB)
eth_format_option(TOOLS)
eth_format_option(ETHASHCL)
eth_format_option(ETHASHCUDA)
eth_format_option(JSCONSOLE)
eth_format_option(OLYMPIC)
eth_format_option(SERPENT)
eth_format_option(ETHSTRATUM)

if (JSCONSOLE)
	set(JSONRPC ON)
endif()

if (GUI)
	set(JSONRPC ON)
endif()

# Default CMAKE_BUILD_TYPE accordingly.
set(CMAKE_BUILD_TYPE CACHE STRING ${D_CMAKE_BUILD_TYPE})

# Default TARGET_PLATFORM to ${CMAKE_SYSTEM_NAME}
# change this once we support cross compiling
set(TARGET_PLATFORM CACHE STRING ${CMAKE_SYSTEM_NAME})
if ("x${TARGET_PLATFORM}" STREQUAL "x")
	set(TARGET_PLATFORM ${CMAKE_SYSTEM_NAME})
endif ()

include(EthDependencies)

configureProject()

message("------------------------------------------------------------------------")
message("--                  CMake Version                            ${CMAKE_VERSION}")
message("-- CMAKE_BUILD_TYPE Build type                               ${CMAKE_BUILD_TYPE}")
message("-- TARGET_PLATFORM  Target platform                          ${TARGET_PLATFORM}")
message("-- BUNDLE           Build bundle                             ${BUNDLE}")
message("--------------------------------------------------------------- features")
message("--                  Chromium support                         ${ETH_HAVE_WEBENGINE}")
message("--                  Hardware identification support          ${CPUID_FOUND}")
message("--                  HTTP Request support                     ${CURL_FOUND}")
message("-- VMTRACE          VM execution tracing                     ${VMTRACE}")
message("-- PROFILING        Profiling support                        ${PROFILING}")
message("-- FATDB            Full database exploring                  ${FATDB}")
message("-- JSONRPC          JSON-RPC support                         ${JSONRPC}")
message("-- USENPM           Javascript source building               ${USENPM}")
message("-- ROCKSDB          Prefer rocksdb to leveldb                ${ROCKSDB}")
message("-- OLYMPIC          Default to the Olympic network           ${OLYMPIC}")
message("------------------------------------------------------------- components")
message("-- MINER            Build miner                              ${MINER}")
message("-- TOOLS            Build basic tools                        ${TOOLS}")
message("-- SERPENT          Build Serpent language components        ${SERPENT}")
message("-- GUI              Build GUI components                     ${GUI}")
message("-- TESTS            Build tests                              ${TESTS}")
message("-- ETHASHCL         Build OpenCL components                  ${ETHASHCL}")
message("-- ETHASHCUDA       Build CUDA components                    ${ETHASHCUDA}")
message("-- ETHSTRATUM       Build Stratum components                 ${ETHSTRATUM}")
message("-- JSCONSOLE        Build with javascript console            ${JSCONSOLE}")
message("------------------------------------------------------------------------")
message("")

set(CMAKE_THREAD_LIBS_INIT pthread)

include(EthCompilerSettings)
message("-- CXXFLAGS: ${CMAKE_CXX_FLAGS}")

# this must be an include, as a function it would mess up with variable scope!
include(EthExecutableHelper)

message("creating build info...")
createBuildInfo()

if (ROCKSDB AND ROCKSDB_FOUND)
	set(DB_INCLUDE_DIRS ${ROCKSDB_INCLUDE_DIRS})
	set(DB_LIBRARIES ${ROCKSDB_LIBRARIES})
	add_definitions(-DETH_ROCKSDB)
else()
	set(DB_INCLUDE_DIRS ${LEVELDB_INCLUDE_DIRS})
	set(DB_LIBRARIES ${LEVELDB_LIBRARIES})
endif()

if (TOOLS OR GUI OR TESTS)
	set(GENERAL 1)
else ()
	set(GENERAL 0)
endif ()

add_subdirectory(libdevcore)
if (GENERAL)
	add_subdirectory(libevmcore)
	add_subdirectory(libevmasm)
	add_subdirectory(liblll)
endif ()

if (SERPENT)
	add_subdirectory(libserpent)
	add_subdirectory(sc)
endif ()

if (TOOLS)
	add_subdirectory(lllc)
endif ()

if (JSCONSOLE)
	add_subdirectory(libjsengine)
	add_subdirectory(libjsconsole)
	add_subdirectory(ethconsole)
endif ()

if (NOT WIN32)
	add_definitions(-DETH_HAVE_SECP256K1)
	add_subdirectory(secp256k1)
endif ()

add_subdirectory(libscrypt)
add_subdirectory(libdevcrypto)

if (GENERAL)
	add_subdirectory(libp2p)
	add_subdirectory(libwhisper)
endif ()

if (GENERAL OR MINER)
	add_subdirectory(libethash)
	if (ETHASHCL)
		add_subdirectory(libethash-cl)
	endif ()
	if (ETHASHCUDA)
		add_subdirectory(libethash-cuda)
	endif ()
	if(ETHSTRATUM)
		add_subdirectory(libstratum)
	endif()
endif ()

add_subdirectory(libethcore)

if (GENERAL)
	add_subdirectory(libevm)
	add_subdirectory(libethereum)
endif ()

if (MINER OR TOOLS)
	add_subdirectory(ethminer)
endif ()

if (GUI)
	add_subdirectory(libnatspec)
	add_subdirectory(libjsqrc)
endif()<|MERGE_RESOLUTION|>--- conflicted
+++ resolved
@@ -59,11 +59,7 @@
 set(D_ROCKSDB OFF)
 set(D_OLYMPIC OFF)
 set(D_MINER ON)
-<<<<<<< HEAD
-set(D_ETHKEY ON)
 set(D_ETHSTRATUM OFF)
-=======
->>>>>>> 84ba0d7e
 
 if (BUNDLE STREQUAL "minimal")
 	set(D_SERPENT OFF)
@@ -127,11 +123,7 @@
 	set(D_FATDB OFF)
 	set(D_JSONRPC ON)
 	set(D_JSCONSOLE OFF)
-<<<<<<< HEAD
-	set(D_EVMJIT OFF)
 	set(D_ETHSTRATUM ON)
-=======
->>>>>>> 84ba0d7e
 elseif (BUNDLE STREQUAL "cudaminer")
 	set(D_SERPENT OFF)
 	set(D_USENPM OFF)
@@ -144,11 +136,7 @@
 	set(D_FATDB OFF)
 	set(D_JSONRPC ON)
 	set(D_JSCONSOLE OFF)
-<<<<<<< HEAD
-	set(D_EVMJIT OFF)
 	set(D_ETHSTRATUM ON)
-=======
->>>>>>> 84ba0d7e
 elseif (BUNDLE STREQUAL "release")      # release builds
 	set(D_SERPENT ${DECENT_PLATFORM})
 	set(D_USENPM OFF)
@@ -183,18 +171,11 @@
 	if (ETHASHCUDA)
 		add_definitions(-DETH_ETHASHCUDA)
 	endif()
-<<<<<<< HEAD
 	
 	if (ETHSTRATUM)
 		add_definitions(-DETH_STRATUM)
 	endif()
 	
-	if (EVMJIT)
-		add_definitions(-DETH_EVMJIT)
-	endif()
-=======
->>>>>>> 84ba0d7e
-
 	if (FATDB)
 		add_definitions(-DETH_FATDB)
 	endif()
@@ -370,7 +351,7 @@
 message("-- TESTS            Build tests                              ${TESTS}")
 message("-- ETHASHCL         Build OpenCL components                  ${ETHASHCL}")
 message("-- ETHASHCUDA       Build CUDA components                    ${ETHASHCUDA}")
-message("-- ETHSTRATUM       Build Stratum components                 ${ETHSTRATUM}")
+message("-- ETHSTRATUM       Build Stratum components (experimental)  ${ETHSTRATUM}")
 message("-- JSCONSOLE        Build with javascript console            ${JSCONSOLE}")
 message("------------------------------------------------------------------------")
 message("")
