/*
 This file is part of cpp-ethereum.
 
 cpp-ethereum is free software: you can redistribute it and/or modify
 it under the terms of the GNU General Public License as published by
 the Free Software Foundation, either version 3 of the License, or
 (at your option) any later version.
 
 cpp-ethereum is distributed in the hope that it will be useful,
 but WITHOUT ANY WARRANTY; without even the implied warranty of
 MERCHANTABILITY or FITNESS FOR A PARTICULAR PURPOSE.  See the
 GNU General Public License for more details.
 
 You should have received a copy of the GNU General Public License
 along with cpp-ethereum.  If not, see <http://www.gnu.org/licenses/>.
 */
/** @file NodeTable.cpp
 * @author Alex Leverington <nessence@gmail.com>
 * @date 2014
 */

#include "NodeTable.h"
using namespace std;
using namespace dev;
using namespace dev::p2p;

const char* NodeTableWarn::name() { return "!P!"; }
const char* NodeTableNote::name() { return "*P*"; }
const char* NodeTableMessageSummary::name() { return "-P-"; }
const char* NodeTableMessageDetail::name() { return "=P="; }
const char* NodeTableConnect::name() { return "+P+"; }
const char* NodeTableEvent::name() { return "+P+"; }
const char* NodeTableTimer::name() { return "+P+"; }
const char* NodeTableUpdate::name() { return "+P+"; }
const char* NodeTableTriviaSummary::name() { return "-P-"; }
const char* NodeTableTriviaDetail::name() { return "=P="; }
const char* NodeTableAllDetail::name() { return "=P="; }
const char* NodeTableEgress::name() { return ">>P"; }
const char* NodeTableIngress::name() { return "<<P"; }

NodeEntry::NodeEntry(Node _src, Public _pubk, NodeIPEndpoint _gw): Node(_pubk, _gw), distance(NodeTable::distance(_src.id,_pubk)) {}

NodeTable::NodeTable(ba::io_service& _io, KeyPair const& _alias, NodeIPEndpoint const& _endpoint):
	m_node(Node(_alias.pub(), _endpoint)),
	m_secret(_alias.sec()),
	m_io(_io),
	m_socket(new NodeSocket(m_io, *this, (bi::udp::endpoint)m_node.endpoint)),
	m_socketPointer(m_socket.get()),
	m_bucketRefreshTimer(m_io),
	m_evictionCheckTimer(m_io)
{
	for (unsigned i = 0; i < s_bins; i++)
	{
		m_state[i].distance = i;
		m_state[i].modified = chrono::steady_clock::now() - chrono::seconds(1);
	}
	
	m_socketPointer->connect();
	doRefreshBuckets(boost::system::error_code());
}
	
NodeTable::~NodeTable()
{
	// Cancel scheduled tasks to ensure.
	m_evictionCheckTimer.cancel();
	m_bucketRefreshTimer.cancel();
	
	// Disconnect socket so that deallocation is safe.
	m_socketPointer->disconnect();
}

void NodeTable::processEvents()
{
	if (m_nodeEventHandler)
		m_nodeEventHandler->processEvents();
}

shared_ptr<NodeEntry> NodeTable::addNode(Node const& _node, NodeRelation _relation)
{
	if (_relation == Known)
	{
		shared_ptr<NodeEntry> ret(new NodeEntry(m_node, _node.id, _node.endpoint));
		ret->pending = false;
		m_nodes[_node.id] = ret;
		noteActiveNode(_node.id, _node.endpoint);
		return ret;
	}
	
	if (!_node.endpoint)
		return move(shared_ptr<NodeEntry>());
	
	// ping address to recover nodeid if nodeid is empty
	if (!_node.id)
	{
		clog(NodeTableConnect) << "Sending public key discovery Ping to" << (bi::udp::endpoint)_node.endpoint << "(Advertising:" << (bi::udp::endpoint)m_node.endpoint << ")";
		{
			Guard l(x_pubkDiscoverPings);
			m_pubkDiscoverPings[_node.endpoint.address] = std::chrono::steady_clock::now();
		}
		ping(_node.endpoint);
		return move(shared_ptr<NodeEntry>());
	}
	
	{
		Guard ln(x_nodes);
		if (m_nodes.count(_node.id))
			return m_nodes[_node.id];
	}
	
	shared_ptr<NodeEntry> ret(new NodeEntry(m_node, _node.id, _node.endpoint));
	m_nodes[_node.id] = ret;
	clog(NodeTableConnect) << "addNode pending for" << _node.endpoint;
	ping(_node.endpoint);
	return ret;
}

void NodeTable::discover()
{
	static chrono::steady_clock::time_point s_lastDiscover = chrono::steady_clock::now() - std::chrono::seconds(30);
	if (chrono::steady_clock::now() > s_lastDiscover + std::chrono::seconds(30))
	{
		s_lastDiscover = chrono::steady_clock::now();
		discover(m_node.id);
	}
}

list<NodeId> NodeTable::nodes() const
{
	list<NodeId> nodes;
	Guard l(x_nodes);
	for (auto& i: m_nodes)
		nodes.push_back(i.second->id);
	return move(nodes);
}

list<NodeEntry> NodeTable::snapshot() const
{
	list<NodeEntry> ret;
	Guard l(x_state);
	for (auto s: m_state)
		for (auto np: s.nodes)
			if (auto n = np.lock())
				if (!!n)
					ret.push_back(*n);
	return move(ret);
}

Node NodeTable::node(NodeId const& _id)
{
	Guard l(x_nodes);
	if (m_nodes.count(_id))
	{
		auto entry = m_nodes[_id];
		Node n(_id, entry->endpoint, entry->required);
		return move(n);
	}
	return UnspecifiedNode;
}

shared_ptr<NodeEntry> NodeTable::nodeEntry(NodeId _id)
{
	Guard l(x_nodes);
	return m_nodes.count(_id) ? m_nodes[_id] : shared_ptr<NodeEntry>();
}

void NodeTable::discover(NodeId _node, unsigned _round, shared_ptr<set<shared_ptr<NodeEntry>>> _tried)
{
	if (!m_socketPointer->isOpen() || _round == s_maxSteps)
		return;
	
	if (_round == s_maxSteps)
	{
		clog(NodeTableEvent) << "Terminating discover after " << _round << " rounds.";
		return;
	}
	else if(!_round && !_tried)
		// initialized _tried on first round
		_tried.reset(new set<shared_ptr<NodeEntry>>());
	
	auto nearest = nearestNodeEntries(_node);
	list<shared_ptr<NodeEntry>> tried;
	for (unsigned i = 0; i < nearest.size() && tried.size() < s_alpha; i++)
		if (!_tried->count(nearest[i]))
		{
			auto r = nearest[i];
			tried.push_back(r);
			FindNode p(r->endpoint, _node);
			p.sign(m_secret);
			m_findNodeTimeout.push_back(make_pair(r->id, chrono::steady_clock::now()));
			m_socketPointer->send(p);
		}
	
	if (tried.empty())
	{
		clog(NodeTableEvent) << "Terminating discover after " << _round << " rounds.";
		return;
	}
		
	while (!tried.empty())
	{
		_tried->insert(tried.front());
		tried.pop_front();
	}
	
	auto self(shared_from_this());
	m_evictionCheckTimer.expires_from_now(boost::posix_time::milliseconds(c_reqTimeout.count() * 2));
	m_evictionCheckTimer.async_wait([this, self, _node, _round, _tried](boost::system::error_code const& _ec)
	{
		if (_ec)
			return;
		discover(_node, _round + 1, _tried);
	});
}

vector<shared_ptr<NodeEntry>> NodeTable::nearestNodeEntries(NodeId _target)
{
	// send s_alpha FindNode packets to nodes we know, closest to target
	static unsigned lastBin = s_bins - 1;
	unsigned head = distance(m_node.id, _target);
	unsigned tail = head == 0 ? lastBin : (head - 1) % s_bins;
	
	unordered_multimap<unsigned, shared_ptr<NodeEntry>> found;
	unsigned count = 0;
	
	// if d is 0, then we roll look forward, if last, we reverse, else, spread from d
	if (head > 1 && tail != lastBin)
		while (head != tail && head < s_bins && count < s_bucketSize)
		{
			Guard l(x_state);
			for (auto n: m_state[head].nodes)
				if (auto p = n.lock())
				{
					if (count < s_bucketSize)
						found.insert(make_pair(distance(_target, p->id), p));
					else
						break;
				}
			
			if (count < s_bucketSize && tail)
				for (auto n: m_state[tail].nodes)
					if (auto p = n.lock())
					{
						if (count < s_bucketSize)
							found.insert(make_pair(distance(_target, p->id), p));
						else
							break;
					}

			head++;
			if (tail)
				tail--;
		}
	else if (head < 2)
		while (head < s_bins && count < s_bucketSize)
		{
			Guard l(x_state);
			for (auto n: m_state[head].nodes)
				if (auto p = n.lock())
				{
					if (count < s_bucketSize)
						found.insert(make_pair(distance(_target, p->id), p));
					else
						break;
				}
			head++;
		}
	else
		while (tail > 0 && count < s_bucketSize)
		{
			Guard l(x_state);
			for (auto n: m_state[tail].nodes)
				if (auto p = n.lock())
				{
					if (count < s_bucketSize)
						found.insert(make_pair(distance(_target, p->id), p));
					else
						break;
				}
			tail--;
		}
	
	vector<shared_ptr<NodeEntry>> ret;
<<<<<<< HEAD
	for (auto n: found)
		if (n.second->endpoint.isAllowed())
			ret.push_back(n.second);
=======
	for (auto& nodes: found)
		for (auto n: nodes.second)
			if (ret.size() < s_bucketSize && !!n->endpoint && n->endpoint.isAllowed())
				ret.push_back(n);
>>>>>>> 2f5eb4e2
	return move(ret);
}

void NodeTable::ping(NodeIPEndpoint _to) const
{
	PingNode p(m_node.endpoint, _to);
	p.sign(m_secret);
	m_socketPointer->send(p);
}

void NodeTable::ping(NodeEntry* _n) const
{
	if (_n)
		ping(_n->endpoint);
}

void NodeTable::evict(shared_ptr<NodeEntry> _leastSeen, shared_ptr<NodeEntry> _new)
{
	if (!m_socketPointer->isOpen())
		return;
	
	{
		Guard l(x_evictions);
		m_evictions.push_back(EvictionTimeout(make_pair(_leastSeen->id,chrono::steady_clock::now()), _new->id));
		if (m_evictions.size() == 1)
			doCheckEvictions(boost::system::error_code());
	}
	ping(_leastSeen.get());
}

void NodeTable::noteActiveNode(Public const& _pubk, bi::udp::endpoint const& _endpoint)
{
	if (_pubk == m_node.address() || !NodeIPEndpoint(_endpoint.address(), _endpoint.port(), _endpoint.port()).isAllowed())
		return;

	shared_ptr<NodeEntry> node = nodeEntry(_pubk);
	if (!!node && !node->pending)
	{
		clog(NodeTableConnect) << "Noting active node:" << _pubk << _endpoint.address().to_string() << ":" << _endpoint.port();
		node->endpoint.address = _endpoint.address();
		node->endpoint.udpPort = _endpoint.port();
		
		shared_ptr<NodeEntry> contested;
		{
			Guard l(x_state);
			NodeBucket& s = bucket_UNSAFE(node.get());
			bool removed = false;
			s.nodes.remove_if([&node, &removed](weak_ptr<NodeEntry> const& n)
			{
				if (n.lock() == node)
					removed = true;
				return removed;
			});
			
			if (s.nodes.size() >= s_bucketSize)
			{
				// It's only contested iff nodeentry exists
				contested = s.nodes.front().lock();
				if (!contested)
				{
					s.nodes.pop_front();
					s.nodes.push_back(node);
					s.touch();
					
					if (!removed && m_nodeEventHandler)
						m_nodeEventHandler->appendEvent(node->id, NodeEntryAdded);
				}
			}
			else
			{
				s.nodes.push_back(node);
				s.touch();
				
				if (!removed && m_nodeEventHandler)
					m_nodeEventHandler->appendEvent(node->id, NodeEntryAdded);
			}
		}
		
		if (contested)
			evict(contested, node);
	}
}

void NodeTable::dropNode(shared_ptr<NodeEntry> _n)
{
	// remove from nodetable
	{
		Guard l(x_state);
		NodeBucket& s = bucket_UNSAFE(_n.get());
		s.nodes.remove_if([&_n](weak_ptr<NodeEntry> n) { return n.lock() == _n; });
	}
	
	// notify host
	clog(NodeTableUpdate) << "p2p.nodes.drop " << _n->id;
	if (m_nodeEventHandler)
		m_nodeEventHandler->appendEvent(_n->id, NodeEntryDropped);
}

NodeTable::NodeBucket& NodeTable::bucket_UNSAFE(NodeEntry const* _n)
{
	return m_state[_n->distance - 1];
}

void NodeTable::onReceived(UDPSocketFace*, bi::udp::endpoint const& _from, bytesConstRef _packet)
{
	// h256 + Signature + type + RLP (smallest possible packet is empty neighbours packet which is 3 bytes)
	if (_packet.size() < h256::size + Signature::size + 1 + 3)
	{
		clog(NodeTableTriviaSummary) << "Invalid message size from " << _from.address().to_string() << ":" << _from.port();
		return;
	}
	
	bytesConstRef hashedBytes(_packet.cropped(h256::size, _packet.size() - h256::size));
	h256 hashSigned(sha3(hashedBytes));
	if (!_packet.cropped(0, h256::size).contentsEqual(hashSigned.asBytes()))
	{
		clog(NodeTableTriviaSummary) << "Invalid message hash from " << _from.address().to_string() << ":" << _from.port();
		return;
	}
	
	bytesConstRef signedBytes(hashedBytes.cropped(Signature::size, hashedBytes.size() - Signature::size));

	// todo: verify sig via known-nodeid and MDC
	
	bytesConstRef sigBytes(_packet.cropped(h256::size, Signature::size));
	Public nodeid(dev::recover(*(Signature const*)sigBytes.data(), sha3(signedBytes)));
	if (!nodeid)
	{
		clog(NodeTableTriviaSummary) << "Invalid message signature from " << _from.address().to_string() << ":" << _from.port();
		return;
	}
	
	unsigned packetType = signedBytes[0];
	bytesConstRef rlpBytes(_packet.cropped(h256::size + Signature::size + 1));
	RLP rlp(rlpBytes);
	try {
		switch (packetType)
		{
			case Pong::type:
			{
				Pong in = Pong::fromBytesConstRef(_from, rlpBytes);
				
				// whenever a pong is received, check if it's in m_evictions
				Guard le(x_evictions);
				bool evictionEntry = false;
				for (auto it = m_evictions.begin(); it != m_evictions.end(); it++)
					if (it->first.first == nodeid && it->first.second > std::chrono::steady_clock::now())
					{
						evictionEntry = true;
						if (auto n = nodeEntry(it->second))
							dropNode(n);
						
						if (auto n = nodeEntry(it->first.first))
							n->pending = false;
						
						it = m_evictions.erase(it);
					}
				
				// if not, check if it's known/pending or a pubk discovery ping
				if (!evictionEntry)
				{
					if (auto n = nodeEntry(nodeid))
						n->pending = false;
					else if (m_pubkDiscoverPings.count(_from.address()))
					{
						{
							Guard l(x_pubkDiscoverPings);
							m_pubkDiscoverPings.erase(_from.address());
						}
						if (!haveNode(nodeid))
							addNode(Node(nodeid, NodeIPEndpoint(_from.address(), _from.port(), _from.port())));
					}
					else
						return; // unsolicited pong; don't note node as active
				}
				
				// update our endpoint address and UDP port
				if ((!m_node.endpoint || !m_node.endpoint.isAllowed()) && isPublicAddress(in.destination.address))
					m_node.endpoint.address = in.destination.address;
				m_node.endpoint.udpPort = in.destination.udpPort;
				
				clog(NodeTableConnect) << "PONG from " << nodeid << _from;
				break;
			}
				
			case Neighbours::type:
			{
				bool expected = false;
				auto now = chrono::steady_clock::now();
				m_findNodeTimeout.remove_if([&](NodeIdTimePoint const& t)
				{
					if (t.first == nodeid && now - t.second < c_reqTimeout)
						expected = true;
					else if (t.first == nodeid)
						return true;
					return false;
				});
				
				if (!expected)
				{
					clog(NetConnect) << "Dropping unsolicited neighbours packet from " << _from.address();
					break;
				}
				
				Neighbours in = Neighbours::fromBytesConstRef(_from, rlpBytes);
				for (auto n: in.neighbours)
					addNode(Node(n.node, n.endpoint));
				break;
			}

			case FindNode::type:
			{
				FindNode in = FindNode::fromBytesConstRef(_from, rlpBytes);
				if (RLPXDatagramFace::secondsSinceEpoch() > in.ts)
				{
					clog(NodeTableTriviaSummary) << "Received expired FindNode from " << _from.address().to_string() << ":" << _from.port();
					return;
				}

				vector<shared_ptr<NodeEntry>> nearest = nearestNodeEntries(in.target);
				static unsigned const nlimit = (m_socketPointer->maxDatagramSize - 109) / 90;
				for (unsigned offset = 0; offset < nearest.size(); offset += nlimit)
				{
					Neighbours out(_from, nearest, offset, nlimit);
					out.sign(m_secret);
					if (out.data.size() > 1280)
						clog(NetWarn) << "Sending truncated datagram, size: " << out.data.size();
					m_socketPointer->send(out);
				}
				break;
			}

			case PingNode::type:
			{
				PingNode in = PingNode::fromBytesConstRef(_from, rlpBytes);
				if (in.version < dev::p2p::c_protocolVersion)
				{
					if (in.version == 3)
					{
						compat::Pong p(in.source);
						p.echo = sha3(rlpBytes);
						p.sign(m_secret);
						m_socketPointer->send(p);
					}
					else
						return;
				}
				
				if (RLPXDatagramFace::secondsSinceEpoch() > in.ts)
				{
					clog(NodeTableTriviaSummary) << "Received expired PingNode from " << _from.address().to_string() << ":" << _from.port();
					return;
				}
				
				in.source.address = _from.address();
				in.source.udpPort = _from.port();
				addNode(Node(nodeid, in.source));
				Pong p(in.source);
				p.echo = sha3(rlpBytes);
				p.sign(m_secret);
				m_socketPointer->send(p);
				break;
			}
				
			default:
				clog(NodeTableWarn) << "Invalid message, " << hex << packetType << ", received from " << _from.address().to_string() << ":" << dec << _from.port();
				return;
		}

		noteActiveNode(nodeid, _from);
	}
	catch (...)
	{
		clog(NodeTableWarn) << "Exception processing message from " << _from.address().to_string() << ":" << _from.port();
	}
}

void NodeTable::doCheckEvictions(boost::system::error_code const& _ec)
{
	if (_ec || !m_socketPointer->isOpen())
		return;

	auto self(shared_from_this());
	m_evictionCheckTimer.expires_from_now(c_evictionCheckInterval);
	m_evictionCheckTimer.async_wait([this, self](boost::system::error_code const& _ec)
	{
		if (_ec)
			return;
		
		bool evictionsRemain = false;
		list<shared_ptr<NodeEntry>> drop;
		{
			Guard le(x_evictions);
			Guard ln(x_nodes);
			for (auto& e: m_evictions)
				if (chrono::steady_clock::now() - e.first.second > c_reqTimeout)
					if (m_nodes.count(e.second))
						drop.push_back(m_nodes[e.second]);
			evictionsRemain = m_evictions.size() - drop.size() > 0;
		}
		
		drop.unique();
		for (auto n: drop)
			dropNode(n);
		
		if (evictionsRemain)
			doCheckEvictions(boost::system::error_code());
	});
}

void NodeTable::doRefreshBuckets(boost::system::error_code const& _ec)
{
	if (_ec)
		return;

	clog(NodeTableEvent) << "refreshing buckets";
	bool connected = m_socketPointer->isOpen();
	if (connected)
	{
		NodeId randNodeId;
		crypto::Nonce::get().ref().copyTo(randNodeId.ref().cropped(0, h256::size));
		crypto::Nonce::get().ref().copyTo(randNodeId.ref().cropped(h256::size, h256::size));
		discover(randNodeId);
	}

	auto runcb = [this](boost::system::error_code const& error) { doRefreshBuckets(error); };
	m_bucketRefreshTimer.expires_from_now(boost::posix_time::milliseconds(c_bucketRefresh.count()));
	m_bucketRefreshTimer.async_wait(runcb);
}

void PingNode::streamRLP(RLPStream& _s) const
{
	_s.appendList(4);
	_s << dev::p2p::c_protocolVersion;
	source.streamRLP(_s);
	destination.streamRLP(_s);
	_s << ts;
}

void PingNode::interpretRLP(bytesConstRef _bytes)
{
	RLP r(_bytes);
	if (r.itemCountStrict() == 4 && r[0].isInt() && r[0].toInt<unsigned>(RLP::Strict) == dev::p2p::c_protocolVersion)
	{
		version = dev::p2p::c_protocolVersion;
		source.interpretRLP(r[1]);
		destination.interpretRLP(r[2]);
		ts = r[3].toInt<uint32_t>(RLP::Strict);
	}
	else
		version = r[0].toInt<unsigned>(RLP::Strict);
}

void Pong::streamRLP(RLPStream& _s) const
{
	_s.appendList(3);
	destination.streamRLP(_s);
	_s << echo << ts;
}

void Pong::interpretRLP(bytesConstRef _bytes)
{
	RLP r(_bytes);
	destination.interpretRLP(r[0]);
	echo = (h256)r[1];
	ts = r[2].toInt<uint32_t>();
}

void compat::Pong::interpretRLP(bytesConstRef _bytes)
{
	RLP r(_bytes);
	echo = (h256)r[0];
	ts = r[1].toInt<uint32_t>();
}<|MERGE_RESOLUTION|>--- conflicted
+++ resolved
@@ -280,16 +280,9 @@
 		}
 	
 	vector<shared_ptr<NodeEntry>> ret;
-<<<<<<< HEAD
 	for (auto n: found)
-		if (n.second->endpoint.isAllowed())
+		if (ret.size() < s_bucketSize && !!n.second->endpoint && n.second->endpoint.isAllowed())
 			ret.push_back(n.second);
-=======
-	for (auto& nodes: found)
-		for (auto n: nodes.second)
-			if (ret.size() < s_bucketSize && !!n->endpoint && n->endpoint.isAllowed())
-				ret.push_back(n);
->>>>>>> 2f5eb4e2
 	return move(ret);
 }
 
