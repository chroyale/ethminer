--- conflicted
+++ resolved
@@ -67,14 +67,9 @@
 		cnote << i.first;
 		js::mObject& o = i.second.get_obj();
 		vector<pair<string, string>> ss;
-		for (auto& i: o["in"].get_array())
-		{
-			vector<string> values;
-			for (auto& s: i.get_array())
-				values.push_back(s.get_str());
-
-			assert(values.size() == 2);
-			ss.push_back(make_pair(values[0], values[1]));
+		for (auto i: o["in"].get_obj())
+		{
+			ss.push_back(make_pair(i.first, i.second.get_str()));
 			if (!ss.back().first.find("0x"))
 				ss.back().first = asString(fromHex(ss.back().first.substr(2)));
 			if (!ss.back().second.find("0x"))
@@ -82,6 +77,7 @@
 		}
 		for (unsigned j = 0; j < min(1000u, dev::test::fac((unsigned)ss.size())); ++j)
 		{
+			next_permutation(ss.begin(), ss.end());
 			MemoryDB m;
 			GenericTrieDB<MemoryDB> t(&m);
 			t.init();
@@ -93,11 +89,6 @@
 			}
 			BOOST_REQUIRE(!o["root"].is_null());
 			BOOST_CHECK_EQUAL(o["root"].get_str(), "0x" + toHex(t.root().asArray()));
-<<<<<<< HEAD
-			if (o["root"].get_str() != "0x" + toHex(t.root().asArray()))
-				break;
-=======
->>>>>>> 481266b9
 		}
 	}
 }
