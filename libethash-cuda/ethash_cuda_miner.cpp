--- conflicted
+++ resolved
@@ -250,13 +250,8 @@
 		hash128_t * dag = m_dag;
 		hash64_t * light = m_light[device_num];
 
-<<<<<<< HEAD
 		if(!light){ 
 			cudalog << "Allocating light with size: " << _lightSize;
-=======
-		if (!hostDAG)
-		{
->>>>>>> 01baff43
 			CUDA_SAFE_CALL(cudaMalloc(reinterpret_cast<void**>(&light), _lightSize));
 		}
 		// copy lightData to device
@@ -283,18 +278,10 @@
 			m_current_nonce = 0;
 			m_current_index = 0;
 
-<<<<<<< HEAD
 			m_sharedBytes = device_props.major * 100 < SHUFFLE_MIN_VER ? (64 * s_blockSize) / 8 : 0 ;
-=======
-		if (!hostDAG)
-		{
-			cudalog << "Generating DAG for GPU #" << m_device_num;
-			ethash_generate_dag(dagSize, s_gridSize, s_blockSize, m_streams[0], m_device_num);
->>>>>>> 01baff43
 
 			if (!*hostDAG)
 			{
-<<<<<<< HEAD
 				if(device_num == 0 || !_cpyToHost){ //if !cpyToHost -> All devices shall generate their DAG
 					cudalog << "Generating DAG for GPU #" << device_num << " with dagSize: " 
 							<< dagSize <<" gridSize: " << s_gridSize << " &m_streams[0]: " << &m_streams[0];
@@ -313,13 +300,6 @@
 						this_thread::sleep_for(chrono::milliseconds(100)); 
 					goto cpyDag;
 				}
-=======
-				uint8_t* memoryDAG = new uint8_t[dagSize];
-				cudalog << "Copying DAG from GPU #" << m_device_num << " to host";
-				CUDA_SAFE_CALL(cudaMemcpy(reinterpret_cast<void*>(memoryDAG), dag, dagSize, cudaMemcpyDeviceToHost));
-
-				hostDAG = memoryDAG;
->>>>>>> 01baff43
 			}
 			else
 			{
@@ -328,16 +308,8 @@
 				const void* hdag = (const void*)(*hostDAG);
 				CUDA_SAFE_CALL(cudaMemcpy(reinterpret_cast<void*>(dag), hdag, dagSize, cudaMemcpyHostToDevice));
 			}
-		}else
-		{
-<<<<<<< HEAD
-			//We only need to reset the light 
-=======
-			cudalog << "Copying DAG from host to GPU #" << m_device_num;
-			const void* hdag = (const void*)hostDAG;
-			CUDA_SAFE_CALL(cudaMemcpy(reinterpret_cast<void*>(dag), hdag, dagSize, cudaMemcpyHostToDevice));
->>>>>>> 01baff43
-		}
+		}
+    
 		m_dag = dag;
 		m_dag_size = dagSize128;
 		return true;
