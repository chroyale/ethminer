#pragma once

/*
	This file is part of cpp-ethereum.

	cpp-ethereum is free software: you can redistribute it and/or modify
	it under the terms of the GNU General Public License as published by
	the Free Software Foundation, either version 3 of the License, or
	(at your option) any later version.

	cpp-ethereum is distributed in the hope that it will be useful,
	but WITHOUT ANY WARRANTY; without even the implied warranty of
	MERCHANTABILITY or FITNESS FOR A PARTICULAR PURPOSE.  See the
	GNU General Public License for more details.

	You should have received a copy of the GNU General Public License
	along with cpp-ethereum.  If not, see <http://www.gnu.org/licenses/>.
*/
/** @file MinerAux.cpp
 * @author Gav Wood <i@gavwood.com>
 * @date 2014
 * CLI module for mining.
 */

#include <thread>
#include <chrono>
#include <fstream>
#include <iostream>
#include <signal.h>
#include <random>

#include <boost/algorithm/string.hpp>
#include <boost/algorithm/string/trim_all.hpp>
#include <boost/optional.hpp>

#include <libethcore/Exceptions.h>
#include <libdevcore/SHA3.h>
#include <libethcore/EthashAux.h>
#include <libethcore/EthashCUDAMiner.h>
#include <libethcore/Farm.h>
#if ETH_ETHASHCL
#include <libethash-cl/CLMiner.h>
#endif
#if ETH_ETHASHCUDA
#include <libethash-cuda/ethash_cuda_miner.h>
#endif
#include <jsonrpccpp/client/connectors/httpclient.h>
#include "FarmClient.h"
#if ETH_STRATUM
#include <libstratum/EthStratumClient.h>
#include <libstratum/EthStratumClientV2.h>
#endif
#if ETH_DBUS
#include "DBusInt.h"
#endif

using namespace std;
using namespace dev;
using namespace dev::eth;
using namespace boost::algorithm;


class BadArgument: public Exception {};
struct MiningChannel: public LogChannel
{
	static const char* name() { return EthGreen "  m"; }
	static const int verbosity = 2;
	static const bool debug = false;
};
#define minelog clog(MiningChannel)

inline std::string toJS(unsigned long _n)
{
	std::string h = toHex(toCompactBigEndian(_n, 1));
	// remove first 0, if it is necessary;
	std::string res = h[0] != '0' ? h : h.substr(1);
	return "0x" + res;
}

class MinerCLI
{
public:
	enum class OperationMode
	{
		None,
		Benchmark,
		Simulation,
		Farm,
		Stratum
	};

	MinerCLI(OperationMode _mode = OperationMode::None): mode(_mode) {}

	bool interpretOption(int& i, int argc, char** argv)
	{
		string arg = argv[i];
		if ((arg == "-F" || arg == "--farm") && i + 1 < argc)
		{
			mode = OperationMode::Farm;
			m_farmURL = argv[++i];
			m_activeFarmURL = m_farmURL;
		}
		else if ((arg == "-FF" || arg == "-FS" || arg == "--farm-failover" || arg == "--stratum-failover") && i + 1 < argc)
		{
			string url = argv[++i];

			if (mode == OperationMode::Stratum)
			{
				size_t p = url.find_last_of(":");
				if (p > 0)
				{
					m_farmFailOverURL = url.substr(0, p);
					if (p + 1 <= url.length())
						m_fport = url.substr(p + 1);
				}
				else
				{
					m_farmFailOverURL = url;
				}
			}
			else
			{
				m_farmFailOverURL = url;
			}
		}
		else if (arg == "--farm-recheck" && i + 1 < argc)
			try {
				m_farmRecheckSet = true;
				m_farmRecheckPeriod = stol(argv[++i]);
			}
			catch (...)
			{
				cerr << "Bad " << arg << " option: " << argv[i] << endl;
				BOOST_THROW_EXCEPTION(BadArgument());
			}
		else if (arg == "--farm-retries" && i + 1 < argc)
			try {
				m_maxFarmRetries = stol(argv[++i]);
			}
			catch (...)
			{
				cerr << "Bad " << arg << " option: " << argv[i] << endl;
				BOOST_THROW_EXCEPTION(BadArgument());
			}
#if ETH_STRATUM
		else if ((arg == "-S" || arg == "--stratum") && i + 1 < argc)
		{
			mode = OperationMode::Stratum;
			string url = string(argv[++i]);
			size_t p = url.find_last_of(":");
			if (p > 0)
			{
				m_farmURL = url.substr(0, p);
				if (p + 1 <= url.length())
					m_port = url.substr(p+1);
			}
			else
			{
				m_farmURL = url;
			}
		}
		else if ((arg == "-O" || arg == "--userpass") && i + 1 < argc)
		{
			string userpass = string(argv[++i]);
			size_t p = userpass.find_first_of(":");
			m_user = userpass.substr(0, p);
			if (p + 1 <= userpass.length())
				m_pass = userpass.substr(p+1);
		}
		else if ((arg == "-SC" || arg == "--stratum-client") && i + 1 < argc)
		{
			try {
				m_stratumClientVersion = atoi(argv[++i]);
				if (m_stratumClientVersion > 2) m_stratumClientVersion = 2;
				else if (m_stratumClientVersion < 1) m_stratumClientVersion = 1;
			}
			catch (...)
			{
				cerr << "Bad " << arg << " option: " << argv[i] << endl;
				BOOST_THROW_EXCEPTION(BadArgument());
			}
		}
		else if ((arg == "-SP" || arg == "--stratum-protocol") && i + 1 < argc)
		{
			try {
				m_stratumProtocol = atoi(argv[++i]);
			}
			catch (...)
			{
				cerr << "Bad " << arg << " option: " << argv[i] << endl;
				BOOST_THROW_EXCEPTION(BadArgument());
			}
		}
		else if ((arg == "-SE" || arg == "--stratum-email") && i + 1 < argc)
		{
			try {
				m_email = string(argv[++i]);
			}
			catch (...)
			{
				cerr << "Bad " << arg << " option: " << argv[i] << endl;
				BOOST_THROW_EXCEPTION(BadArgument());
			}
		}
		else if ((arg == "-FO" || arg == "--failover-userpass") && i + 1 < argc)
		{
			string userpass = string(argv[++i]);
			size_t p = userpass.find_first_of(":");
			m_fuser = userpass.substr(0, p);
			if (p + 1 <= userpass.length())
				m_fpass = userpass.substr(p + 1);
		}
		else if ((arg == "-u" || arg == "--user") && i + 1 < argc)
		{
			m_user = string(argv[++i]);
		}
		else if ((arg == "-p" || arg == "--pass") && i + 1 < argc)
		{
			m_pass = string(argv[++i]);
		}
		else if ((arg == "-o" || arg == "--port") && i + 1 < argc)
		{
			m_port = string(argv[++i]);
		}
		else if ((arg == "-fu" || arg == "--failover-user") && i + 1 < argc)
		{
			m_fuser = string(argv[++i]);
		}
		else if ((arg == "-fp" || arg == "--failover-pass") && i + 1 < argc)
		{
			m_fpass = string(argv[++i]);
		}
		else if ((arg == "-fo" || arg == "--failover-port") && i + 1 < argc)
		{
			m_fport = string(argv[++i]);
		}
		else if ((arg == "--work-timeout") && i + 1 < argc)
		{
			m_worktimeout = atoi(argv[++i]);
		}

#endif
#if ETH_ETHASHCL
		else if (arg == "--opencl-platform" && i + 1 < argc)
			try {
				m_openclPlatform = stol(argv[++i]);
			}
			catch (...)
			{
				cerr << "Bad " << arg << " option: " << argv[i] << endl;
				BOOST_THROW_EXCEPTION(BadArgument());
			}
		else if (arg == "--opencl-devices" || arg == "--opencl-device")
			while (m_openclDeviceCount < 16 && i + 1 < argc)
			{
				try
				{
					m_openclDevices[m_openclDeviceCount] = stol(argv[++i]);
					++m_openclDeviceCount;
				}
				catch (...)
				{
					i--;
					break;
				}
			}
#endif
#if ETH_ETHASHCL || ETH_ETHASHCUDA
		else if ((arg == "--cl-global-work" || arg == "--cuda-grid-size")  && i + 1 < argc)
			try {
				m_globalWorkSizeMultiplier = stol(argv[++i]);
			}
			catch (...)
			{
				cerr << "Bad " << arg << " option: " << argv[i] << endl;
				BOOST_THROW_EXCEPTION(BadArgument());
			}
		else if ((arg == "--cl-local-work" || arg == "--cuda-block-size") && i + 1 < argc)
			try {
				m_localWorkSize = stol(argv[++i]);
			}
			catch (...)
			{
				cerr << "Bad " << arg << " option: " << argv[i] << endl;
				BOOST_THROW_EXCEPTION(BadArgument());
			}
		else if (arg == "--list-devices")
			m_shouldListDevices = true;
#endif
#if ETH_ETHASHCUDA
		else if (arg == "--cuda-devices")
		{
			while (m_cudaDeviceCount < 16 && i + 1 < argc)
			{
				try
				{
					m_cudaDevices[m_cudaDeviceCount] = stol(argv[++i]);
					++m_cudaDeviceCount;
				}
				catch (...)
				{
					i--;
					break;
				}
			}
		}
                else if (arg == "--cuda-parallel-hash" && i + 1 < argc)
                {
                        try {
                                m_parallelHash = stol(argv[++i]);
                                if (m_parallelHash == 0 || m_parallelHash > 8)
                                {
                                    throw BadArgument();
                                }
                        }
                        catch (...)
                        {
                                cerr << "Bad " << arg << " option: " << argv[i] << endl;
                                BOOST_THROW_EXCEPTION(BadArgument());
                        }
                }
		else if (arg == "--cuda-schedule" && i + 1 < argc)
		{
			string mode = argv[++i];
			if (mode == "auto") m_cudaSchedule = 0;
			else if (mode == "spin") m_cudaSchedule = 1;
			else if (mode == "yield") m_cudaSchedule = 2;
			else if (mode == "sync") m_cudaSchedule = 4;
			else
			{
				cerr << "Bad " << arg << " option: " << argv[i] << endl;
				BOOST_THROW_EXCEPTION(BadArgument());
			}
		}
		else if (arg == "--cuda-streams" && i + 1 < argc)
			m_numStreams = stol(argv[++i]);
#endif
		else if ((arg == "-L" || arg == "--dag-load-mode") && i + 1 < argc)
		{
			string mode = argv[++i];
			if (mode == "parallel") m_dagLoadMode = DAG_LOAD_MODE_PARALLEL;
			else if (mode == "sequential") m_dagLoadMode = DAG_LOAD_MODE_SEQUENTIAL;
			else if (mode == "single")
			{
				m_dagLoadMode = DAG_LOAD_MODE_SINGLE;
				m_dagCreateDevice = stol(argv[++i]);
			}
			else
			{
				cerr << "Bad " << arg << " option: " << argv[i] << endl;
				BOOST_THROW_EXCEPTION(BadArgument());
			}
		}
		else if (arg == "--benchmark-warmup" && i + 1 < argc)
			try {
				m_benchmarkWarmup = stol(argv[++i]);
			}
			catch (...)
			{
				cerr << "Bad " << arg << " option: " << argv[i] << endl;
				BOOST_THROW_EXCEPTION(BadArgument());
			}
		else if (arg == "--benchmark-trial" && i + 1 < argc)
			try {
				m_benchmarkTrial = stol(argv[++i]);
			}
			catch (...)
			{
				cerr << "Bad " << arg << " option: " << argv[i] << endl;
				BOOST_THROW_EXCEPTION(BadArgument());
			}
		else if (arg == "--benchmark-trials" && i + 1 < argc)
			try
			{
				m_benchmarkTrials = stol(argv[++i]);
			}
			catch (...)
			{
				cerr << "Bad " << arg << " option: " << argv[i] << endl;
				BOOST_THROW_EXCEPTION(BadArgument());
			}
		else if (arg == "-G" || arg == "--opencl")
			m_minerType = MinerType::CL;
		else if (arg == "-U" || arg == "--cuda")
		{
			m_minerType = MinerType::CUDA;
		}
		else if (arg == "-X" || arg == "--cuda-opencl")
		{
			m_minerType = MinerType::Mixed;
		}
		else if (arg == "-M" || arg == "--benchmark")
		{
			mode = OperationMode::Benchmark;
			if (i + 1 < argc)
			{
				string m = boost::to_lower_copy(string(argv[++i]));
				try
				{
					m_benchmarkBlock = stol(m);
				}
				catch (...)
				{
					if (argv[i][0] == 45) { // check next arg
						i--;
					}
					else {
						cerr << "Bad " << arg << " option: " << argv[i] << endl;
						BOOST_THROW_EXCEPTION(BadArgument());
					}
				}
			}
		}
		else if (arg == "-Z" || arg == "--simulation") {
			mode = OperationMode::Simulation;
			if (i + 1 < argc)
			{
				string m = boost::to_lower_copy(string(argv[++i]));
				try
				{
					m_benchmarkBlock = stol(m);
				}
				catch (...)
				{
					if (argv[i][0] == 45) { // check next arg
						i--;
					}
					else {
						cerr << "Bad " << arg << " option: " << argv[i] << endl;
						BOOST_THROW_EXCEPTION(BadArgument());
					}
				}
			}
		}
		else if ((arg == "-t" || arg == "--mining-threads") && i + 1 < argc)
		{
			try
			{
				m_miningThreads = stol(argv[++i]);
			}
			catch (...)
			{
				cerr << "Bad " << arg << " option: " << argv[i] << endl;
				BOOST_THROW_EXCEPTION(BadArgument());
			}
		}
		else
			return false;
		return true;
	}

	void execute()
	{
		if (m_shouldListDevices)
		{
#if ETH_ETHASHCL
			if (m_minerType == MinerType::CL || m_minerType == MinerType::Mixed)
				CLMiner::listDevices();
#endif
#if ETH_ETHASHCUDA
			if (m_minerType == MinerType::CUDA || m_minerType == MinerType::Mixed)
				EthashCUDAMiner::listDevices();
#endif
			exit(0);
		}

		if (m_minerType == MinerType::CL || m_minerType == MinerType::Mixed)
		{
#if ETH_ETHASHCL
			if (m_openclDeviceCount > 0)
			{
				CLMiner::setDevices(m_openclDevices, m_openclDeviceCount);
				m_miningThreads = m_openclDeviceCount;
			}

			if (!CLMiner::configureGPU(
					m_localWorkSize,
					m_globalWorkSizeMultiplier,
					m_openclPlatform,
					0,
					m_dagLoadMode,
					m_dagCreateDevice
				))
				exit(1);
			CLMiner::setNumInstances(m_miningThreads);
#else
			cerr << "Selected GPU mining without having compiled with -DETHASHCL=1" << endl;
			exit(1);
#endif
		}
		else if (m_minerType == MinerType::CUDA || m_minerType == MinerType::Mixed)
		{
#if ETH_ETHASHCUDA
			if (m_cudaDeviceCount > 0)
			{
				EthashCUDAMiner::setDevices(m_cudaDevices, m_cudaDeviceCount);
				m_miningThreads = m_cudaDeviceCount;
			}

			EthashCUDAMiner::setNumInstances(m_miningThreads);
			if (!EthashCUDAMiner::configureGPU(
				m_localWorkSize,
				m_globalWorkSizeMultiplier,
				m_numStreams,
				m_cudaSchedule,
				0,
				m_dagLoadMode,
				m_dagCreateDevice
				))
				exit(1);

			EthashCUDAMiner::setParallelHash(m_parallelHash);
#else
			cerr << "CUDA support disabled. Configure project build with -DETHASHCUDA=ON" << endl;
			exit(1);
#endif
		}
		if (mode == OperationMode::Benchmark)
			doBenchmark(m_minerType, m_benchmarkWarmup, m_benchmarkTrial, m_benchmarkTrials);
		else if (mode == OperationMode::Farm)
			doFarm(m_minerType, m_activeFarmURL, m_farmRecheckPeriod);
		else if (mode == OperationMode::Simulation)
			doSimulation(m_minerType);
#if ETH_STRATUM
		else if (mode == OperationMode::Stratum)
			doStratum();
#endif
	}

	static void streamHelp(ostream& _out)
	{
		_out
			<< "Work farming mode:" << endl
			<< "    -F,--farm <url>  Put into mining farm mode with the work server at URL (default: http://127.0.0.1:8545)" << endl
			<< "    -FF,-FO, --farm-failover, --stratum-failover <url> Failover getwork/stratum URL (default: disabled)" << endl
			<< "	--farm-retries <n> Number of retries until switch to failover (default: 3)" << endl
#if ETH_STRATUM
			<< "	-S, --stratum <host:port>  Put into stratum mode with the stratum server at host:port" << endl
			<< "	-FS, --failover-stratum <host:port>  Failover stratum server at host:port" << endl
			<< "    -O, --userpass <username.workername:password> Stratum login credentials" << endl
			<< "    -FO, --failover-userpass <username.workername:password> Failover stratum login credentials (optional, will use normal credentials when omitted)" << endl
			<< "    --work-timeout <n> reconnect/failover after n seconds of working on the same (stratum) job. Defaults to 180. Don't set lower than max. avg. block time" << endl
			<< "    -SC, --stratum-client <n>  Stratum client version. Defaults to 1 (async client). Use 2 to use the new synchronous client." << endl
			<< "    -SP, --stratum-protocol <n> Choose which stratum protocol to use:" << endl
			<< "        0: official stratum spec: ethpool, ethermine, coinotron, mph, nanopool (default)" << endl
			<< "        1: eth-proxy compatible: dwarfpool, f2pool, nanopool" << endl
			<< "        2: EthereumStratum/1.0.0: nicehash" << endl
			<< "    -SE, --stratum-email <s> Email address used in eth-proxy (optional)" << endl
#endif
#if ETH_STRATUM
			<< "    --farm-recheck <n>  Leave n ms between checks for changed work (default: 500). When using stratum, use a high value (i.e. 2000) to get more stable hashrate output" << endl
#endif
			<< endl
			<< "Benchmarking mode:" << endl
			<< "    -M [<n>],--benchmark [<n>] Benchmark for mining and exit; Optionally specify block number to benchmark against specific DAG." << endl
			<< "    --benchmark-warmup <seconds>  Set the duration of warmup for the benchmark tests (default: 3)." << endl
			<< "    --benchmark-trial <seconds>  Set the duration for each trial for the benchmark tests (default: 3)." << endl
			<< "    --benchmark-trials <n>  Set the duration of warmup for the benchmark tests (default: 5)." << endl
			<< "Simulation mode:" << endl
			<< "    -Z [<n>],--simulation [<n>] Mining test mode. Used to validate kernel optimizations. Optionally specify block number." << endl
			<< "Mining configuration:" << endl
			<< "    -G,--opencl  When mining use the GPU via OpenCL." << endl
			<< "    -U,--cuda  When mining use the GPU via CUDA." << endl
			<< "    -X,--cuda-opencl Use OpenCL + CUDA in a system with mixed AMD/Nvidia cards. May require setting --opencl-platform 1" << endl
			<< "    --opencl-platform <n>  When mining using -G/--opencl use OpenCL platform n (default: 0)." << endl
			<< "    --opencl-device <n>  When mining using -G/--opencl use OpenCL device n (default: 0)." << endl
			<< "    --opencl-devices <0 1 ..n> Select which OpenCL devices to mine on. Default is to use all" << endl
			<< "    -t, --mining-threads <n> Limit number of CPU/GPU miners to n (default: use everything available on selected platform)" << endl
			<< "    --list-devices List the detected OpenCL/CUDA devices and exit. Should be combined with -G or -U flag" << endl
			<< "    -L, --dag-load-mode <mode> DAG generation mode." << endl
			<< "        parallel    - load DAG on all GPUs at the same time (default)" << endl
			<< "        sequential  - load DAG on GPUs one after another. Use this when the miner crashes during DAG generation" << endl
			<< "        single <n>  - generate DAG on device n, then copy to other devices" << endl
#if ETH_ETHASHCL
			<< "    --cl-local-work Set the OpenCL local work size. Default is " << CLMiner::c_defaultLocalWorkSize << endl
			<< "    --cl-global-work Set the OpenCL global work size as a multiple of the local work size. Default is " << CLMiner::c_defaultGlobalWorkSizeMultiplier << " * " << CLMiner::c_defaultLocalWorkSize << endl
#endif
#if ETH_ETHASHCUDA
			<< "    --cuda-block-size Set the CUDA block work size. Default is " << toString(ethash_cuda_miner::c_defaultBlockSize) << endl
			<< "    --cuda-grid-size Set the CUDA grid size. Default is " << toString(ethash_cuda_miner::c_defaultGridSize) << endl
			<< "    --cuda-streams Set the number of CUDA streams. Default is " << toString(ethash_cuda_miner::c_defaultNumStreams) << endl
			<< "    --cuda-schedule <mode> Set the schedule mode for CUDA threads waiting for CUDA devices to finish work. Default is 'sync'. Possible values are:" << endl
			<< "        auto  - Uses a heuristic based on the number of active CUDA contexts in the process C and the number of logical processors in the system P. If C > P, then yield else spin." << endl
			<< "        spin  - Instruct CUDA to actively spin when waiting for results from the device." << endl
			<< "        yield - Instruct CUDA to yield its thread when waiting for results from the device." << endl
			<< "        sync  - Instruct CUDA to block the CPU thread on a synchronization primitive when waiting for the results from the device." << endl
			<< "    --cuda-devices <0 1 ..n> Select which CUDA GPUs to mine on. Default is to use all" << endl
			<< "    --cuda-parallel-hash <1 2 ..8> Define how many hashes to calculate in a kernel, can be scaled to achive better performance. Default=4" << endl
#endif
			;
	}

private:

	void doBenchmark(MinerType _m, unsigned _warmupDuration = 15, unsigned _trialDuration = 3, unsigned _trials = 5)
	{
		BlockHeader genesis;
		genesis.setNumber(m_benchmarkBlock);
		genesis.setDifficulty(1 << 18);
		cdebug << genesis.boundary();

		Farm f;
		map<string, Farm::SealerDescriptor> sealers;
#if ETH_ETHASHCL
		sealers["opencl"] = Farm::SealerDescriptor{&CLMiner::instances, [](FarmFace& _farm, unsigned _index){ return new CLMiner(_farm, _index); }};
#endif
#if ETH_ETHASHCUDA
		sealers["cuda"] = Farm::SealerDescriptor{ &EthashCUDAMiner::instances, [](FarmFace& _farm, unsigned _index){ return new EthashCUDAMiner(_farm, _index); } };
#endif
		f.setSealers(sealers);
		f.onSolutionFound([&](Solution) { return false; });

		string platformInfo = _m == MinerType::CL ? "CL" : "CUDA";
		cout << "Benchmarking on platform: " << platformInfo << endl;

		cout << "Preparing DAG for block #" << m_benchmarkBlock << endl;
		//genesis.prep();

		genesis.setDifficulty(u256(1) << 63);
		if (_m == MinerType::CL)
			f.start("opencl", false);
		else if (_m == MinerType::CUDA)
			f.start("cuda", false);
		f.setWork(WorkPackage{genesis});

		map<uint64_t, WorkingProgress> results;
		uint64_t mean = 0;
		uint64_t innerMean = 0;
		for (unsigned i = 0; i <= _trials; ++i)
		{
			if (!i)
				cout << "Warming up..." << endl;
			else
				cout << "Trial " << i << "... " << flush;
			this_thread::sleep_for(chrono::seconds(i ? _trialDuration : _warmupDuration));

			auto mp = f.miningProgress();
			f.resetMiningProgress();
			if (!i)
				continue;
			auto rate = mp.rate();

			cout << rate << endl;
			results[rate] = mp;
			mean += rate;
		}
		f.stop();
		int j = -1;
		for (auto const& r: results)
			if (++j > 0 && j < (int)_trials - 1)
				innerMean += r.second.rate();
		innerMean /= (_trials - 2);
		cout << "min/mean/max: " << results.begin()->second.rate() << "/" << (mean / _trials) << "/" << results.rbegin()->second.rate() << " H/s" << endl;
		cout << "inner mean: " << innerMean << " H/s" << endl;

		exit(0);
	}

	void doSimulation(MinerType _m, int difficulty = 20)
	{
		BlockHeader genesis;
		genesis.setNumber(m_benchmarkBlock);
		genesis.setDifficulty(1 << 18);
		cdebug << genesis.boundary();

		Farm f;
		map<string, Farm::SealerDescriptor> sealers;
#if ETH_ETHASHCL
		sealers["opencl"] = Farm::SealerDescriptor{ &CLMiner::instances, [](FarmFace& _farm, unsigned _index){ return new CLMiner(_farm, _index); } };
#endif
#if ETH_ETHASHCUDA
		sealers["cuda"] = Farm::SealerDescriptor{ &EthashCUDAMiner::instances, [](FarmFace& _farm, unsigned _index){ return new EthashCUDAMiner(_farm, _index); } };
#endif
		f.setSealers(sealers);

		string platformInfo = _m == MinerType::CL ? "CL" : "CUDA";
		cout << "Running mining simulation on platform: " << platformInfo << endl;

		cout << "Preparing DAG for block #" << m_benchmarkBlock << endl;
		//genesis.prep();

		genesis.setDifficulty(u256(1) << difficulty);

		if (_m == MinerType::CL)
			f.start("opencl", false);
		else if (_m == MinerType::CUDA)
			f.start("cuda", false);

		int time = 0;

		WorkPackage current = WorkPackage(genesis);
		f.setWork(current);
		while (true) {
			bool completed = false;
			Solution solution;
			f.onSolutionFound([&](Solution sol)
			{
				solution = sol;
				return completed = true;
			});
			for (unsigned i = 0; !completed; ++i)
			{
				auto mp = f.miningProgress();
				f.resetMiningProgress();

				cnote << "Mining on difficulty " << difficulty << " " << mp;
				this_thread::sleep_for(chrono::milliseconds(1000));
				time++;
			}
			cnote << "Difficulty:" << difficulty << "  Nonce:" << solution.nonce;
			if (EthashAux::eval(current.seed, current.header, solution.nonce).value < current.boundary)
			{
				cnote << "SUCCESS: GPU gave correct result!";
			}
			else
				cwarn << "FAILURE: GPU gave incorrect result!";

			if (time < 12)
				difficulty++;
			else if (time > 18)
				difficulty--;
			time = 0;
			genesis.setDifficulty(u256(1) << difficulty);
			genesis.noteDirty();

			current.header = h256::random();
			current.boundary = genesis.boundary();
			minelog << "Generated random work package:";
			minelog << "  Header-hash:" << current.header.hex();
			minelog << "  Seedhash:" << current.seed.hex();
			minelog << "  Target: " << h256(current.boundary).hex();
			f.setWork(current);

		}
	}


	void doFarm(MinerType _m, string & _remote, unsigned _recheckPeriod)
	{
		map<string, Farm::SealerDescriptor> sealers;
#if ETH_ETHASHCL
		sealers["opencl"] = Farm::SealerDescriptor{&CLMiner::instances, [](FarmFace& _farm, unsigned _index){ return new CLMiner(_farm, _index); }};
#endif
#if ETH_ETHASHCUDA
		sealers["cuda"] = Farm::SealerDescriptor{ &EthashCUDAMiner::instances, [](FarmFace& _farm, unsigned _index){ return new EthashCUDAMiner(_farm, _index); } };
#endif
		(void)_m;
		(void)_remote;
		(void)_recheckPeriod;
		jsonrpc::HttpClient client(m_farmURL);
		:: FarmClient rpc(client);
		jsonrpc::HttpClient failoverClient(m_farmFailOverURL);
		::FarmClient rpcFailover(failoverClient);

		FarmClient * prpc = &rpc;

		h256 id = h256::random();
		Farm f;
		f.setSealers(sealers);
		if (_m == MinerType::CL)
			f.start("opencl", false);
		else if (_m == MinerType::CUDA)
			f.start("cuda", false);
		WorkPackage current;
		std::mutex x_current;
		while (m_running)
			try
			{
				bool completed = false;
				Solution solution;
				f.onSolutionFound([&](Solution sol)
				{
					solution = sol;
					return completed = true;
				});
				for (unsigned i = 0; !completed; ++i)
				{
					auto mp = f.miningProgress();
					f.resetMiningProgress();
<<<<<<< HEAD
					if (current){
						minelog << "Mining on" << current.header << ": " << mp << f.getSolutionStats();
#if ETH_DBUS
						dbusint.send(toString(mp).c_str());
#endif
=======
					if (current)
					{
						minelog << "Mining on" << current.header << f.getSolutionStats();
						minelog << mp;
>>>>>>> 98523d3f
					}
					else
						minelog << "Getting work package...";

					auto rate = mp.rate();

					try
					{
						prpc->eth_submitHashrate(toJS(rate), "0x" + id.hex());
					}
					catch (jsonrpc::JsonRpcException const& _e)
					{
						cwarn << "Failed to submit hashrate.";
						cwarn << boost::diagnostic_information(_e);
					}

					Json::Value v = prpc->eth_getWork();
					h256 hh(v[0].asString());
					h256 newSeedHash(v[1].asString());

					if (hh != current.header)
					{
						x_current.lock();
						current.header = hh;
						current.seed = newSeedHash;
						current.boundary = h256(fromHex(v[2].asString()), h256::AlignRight);
						minelog << "Got work package: #" + current.header.hex().substr(0,8);
						f.setWork(current);
						x_current.unlock();
					}
					this_thread::sleep_for(chrono::milliseconds(_recheckPeriod));
				}
				cnote << "Solution found; Submitting to" << _remote << "...";
				cnote << "  Nonce:" << solution.nonce;
				cnote << "  headerHash:" << solution.headerHash.hex();
				cnote << "  mixHash:" << solution.mixHash.hex();
				if (EthashAux::eval(solution.seedHash, solution.headerHash, solution.nonce).value < solution.boundary)
				{
					bool ok = prpc->eth_submitWork("0x" + toHex(solution.nonce), "0x" + toString(solution.headerHash), "0x" + toString(solution.mixHash));
					if (ok) {
						cnote << EthLime << "B-) Submitted and accepted." << EthReset;
						f.acceptedSolution(false);
					}
					else {
						cwarn << ":-( Not accepted.";
						f.rejectedSolution(false);
					}
					//exit(0);
				}
				else {
					f.failedSolution();
					cwarn << "FAILURE: GPU gave incorrect result!";
				}
			}
			catch (jsonrpc::JsonRpcException&)
			{
				if (m_maxFarmRetries > 0)
				{
					for (auto i = 3; --i; this_thread::sleep_for(chrono::seconds(1)))
						cerr << "JSON-RPC problem. Probably couldn't connect. Retrying in " << i << "... \r";
					cerr << endl;
				}
				else
				{
					cerr << "JSON-RPC problem. Probably couldn't connect." << endl;
				}
				if (m_farmFailOverURL != "")
				{
					m_farmRetries++;
					if (m_farmRetries > m_maxFarmRetries)
					{
						if (_remote == "exit")
						{
							m_running = false;
						}
						else if (_remote == m_farmURL) {
							_remote = m_farmFailOverURL;
							prpc = &rpcFailover;
						}
						else {
							_remote = m_farmURL;
							prpc = &rpc;
						}
						m_farmRetries = 0;
					}

				}
			}
		exit(0);
	}

#if ETH_STRATUM
	void doStratum()
	{
		map<string, Farm::SealerDescriptor> sealers;
#if ETH_ETHASHCL
		sealers["opencl"] = Farm::SealerDescriptor{ &CLMiner::instances, [](FarmFace& _farm, unsigned _index){ return new CLMiner(_farm, _index); } };
#endif
#if ETH_ETHASHCUDA
		sealers["cuda"] = Farm::SealerDescriptor{ &EthashCUDAMiner::instances, [](FarmFace& _farm, unsigned _index){ return new EthashCUDAMiner(_farm, _index); } };
#endif
		if (!m_farmRecheckSet)
			m_farmRecheckPeriod = m_defaultStratumFarmRecheckPeriod;

		Farm f;

		// this is very ugly, but if Stratum Client V2 tunrs out to be a success, V1 will be completely removed anyway
		if (m_stratumClientVersion == 1) {
			EthStratumClient client(&f, m_minerType, m_farmURL, m_port, m_user, m_pass, m_maxFarmRetries, m_worktimeout, m_stratumProtocol, m_email);
			if (m_farmFailOverURL != "")
			{
				if (m_fuser != "")
				{
					client.setFailover(m_farmFailOverURL, m_fport, m_fuser, m_fpass);
				}
				else
				{
					client.setFailover(m_farmFailOverURL, m_fport);
				}
			}
			f.setSealers(sealers);

			f.onSolutionFound([&](Solution sol)
			{
				if (client.isConnected()) {
					client.submit(sol);
				}
				else {
					cwarn << "Can't submit solution: Not connected";
				}
				return false;
			});

			while (client.isRunning())
			{
				auto mp = f.miningProgress();
				f.resetMiningProgress();
				if (client.isConnected())
				{
					if (client.current())
					{
<<<<<<< HEAD
						minelog << "Mining on" << client.currentHeaderHash() << ": " << mp << f.getSolutionStats();
#if ETH_DBUS
						dbusint.send(toString(mp).c_str());
#endif
=======
						minelog << "Mining on" << client.currentHeaderHash() << f.getSolutionStats();
						minelog << mp;
>>>>>>> 98523d3f
					}
					else
					{
						minelog << "Waiting for work package...";
					}
				}
				this_thread::sleep_for(chrono::milliseconds(m_farmRecheckPeriod));
			}
		}
		else if (m_stratumClientVersion == 2) {
			EthStratumClientV2 client(&f, m_minerType, m_farmURL, m_port, m_user, m_pass, m_maxFarmRetries, m_worktimeout, m_stratumProtocol, m_email);
			if (m_farmFailOverURL != "")
			{
				if (m_fuser != "")
				{
					client.setFailover(m_farmFailOverURL, m_fport, m_fuser, m_fpass);
				}
				else
				{
					client.setFailover(m_farmFailOverURL, m_fport);
				}
			}
			f.setSealers(sealers);

			f.onSolutionFound([&](Solution sol)
			{
				client.submit(sol);
				return false;
			});

			while (client.isRunning())
			{
				auto mp = f.miningProgress();
				f.resetMiningProgress();
				if (client.isConnected())
				{
					if (client.current())
					{
<<<<<<< HEAD
						minelog << "Mining on" << client.currentHeaderHash() << ": " << mp << f.getSolutionStats();
#if ETH_DBUS
						dbusint.send(toString(mp).c_str());
#endif
=======
						minelog << "Mining on" << client.currentHeaderHash() << f.getSolutionStats();
						minelog << mp;
>>>>>>> 98523d3f
					}
					else if (client.waitState() == MINER_WAIT_STATE_WORK)
					{
						minelog << "Waiting for work package...";
					}
				}
				this_thread::sleep_for(chrono::milliseconds(m_farmRecheckPeriod));
			}
		}

	}
#endif

	/// Operating mode.
	OperationMode mode;

	/// Mining options
	bool m_running = true;
	MinerType m_minerType = MinerType::Mixed;
	unsigned m_openclPlatform = 0;
	unsigned m_miningThreads = UINT_MAX;
	bool m_shouldListDevices = false;
#if ETH_ETHASHCL
	unsigned m_openclDeviceCount = 0;
	unsigned m_openclDevices[16];
#if !ETH_ETHASHCUDA
	unsigned m_globalWorkSizeMultiplier = CLMiner::c_defaultGlobalWorkSizeMultiplier;
	unsigned m_localWorkSize = CLMiner::c_defaultLocalWorkSize;
#endif
#endif
#if ETH_ETHASHCUDA
	unsigned m_globalWorkSizeMultiplier = ethash_cuda_miner::c_defaultGridSize;
	unsigned m_localWorkSize = ethash_cuda_miner::c_defaultBlockSize;
	unsigned m_cudaDeviceCount = 0;
	unsigned m_cudaDevices[16];
	unsigned m_numStreams = ethash_cuda_miner::c_defaultNumStreams;
	unsigned m_cudaSchedule = 4; // sync
#endif
	unsigned m_dagLoadMode = 0; // parallel
	unsigned m_dagCreateDevice = 0;
	/// Benchmarking params
	unsigned m_benchmarkWarmup = 15;
	unsigned m_parallelHash    = 4;
	unsigned m_benchmarkTrial = 3;
	unsigned m_benchmarkTrials = 5;
	unsigned m_benchmarkBlock = 0;
	/// Farm params
	string m_farmURL = "http://127.0.0.1:8545";
	string m_farmFailOverURL = "";


	string m_activeFarmURL = m_farmURL;
	unsigned m_farmRetries = 0;
	unsigned m_maxFarmRetries = 3;
	unsigned m_farmRecheckPeriod = 500;
	unsigned m_defaultStratumFarmRecheckPeriod = 2000;
	bool m_farmRecheckSet = false;
	int m_worktimeout = 180;

#if ETH_STRATUM
	int m_stratumClientVersion = 1;
	int m_stratumProtocol = STRATUM_PROTOCOL_STRATUM;
	string m_user;
	string m_pass;
	string m_port;
	string m_fuser = "";
	string m_fpass = "";
	string m_email = "";
#endif
	string m_fport = "";

#if ETH_DBUS
	DBusInt dbusint;
#endif
};<|MERGE_RESOLUTION|>--- conflicted
+++ resolved
@@ -777,18 +777,13 @@
 				{
 					auto mp = f.miningProgress();
 					f.resetMiningProgress();
-<<<<<<< HEAD
-					if (current){
-						minelog << "Mining on" << current.header << ": " << mp << f.getSolutionStats();
-#if ETH_DBUS
-						dbusint.send(toString(mp).c_str());
-#endif
-=======
 					if (current)
 					{
 						minelog << "Mining on" << current.header << f.getSolutionStats();
 						minelog << mp;
->>>>>>> 98523d3f
+#if ETH_DBUS
+						dbusint.send(toString(mp).c_str());
+#endif
 					}
 					else
 						minelog << "Getting work package...";
@@ -930,15 +925,11 @@
 				{
 					if (client.current())
 					{
-<<<<<<< HEAD
-						minelog << "Mining on" << client.currentHeaderHash() << ": " << mp << f.getSolutionStats();
+						minelog << "Mining on" << client.currentHeaderHash() << f.getSolutionStats();
+						minelog << mp;
 #if ETH_DBUS
 						dbusint.send(toString(mp).c_str());
 #endif
-=======
-						minelog << "Mining on" << client.currentHeaderHash() << f.getSolutionStats();
-						minelog << mp;
->>>>>>> 98523d3f
 					}
 					else
 					{
@@ -977,15 +968,11 @@
 				{
 					if (client.current())
 					{
-<<<<<<< HEAD
-						minelog << "Mining on" << client.currentHeaderHash() << ": " << mp << f.getSolutionStats();
+						minelog << "Mining on" << client.currentHeaderHash() << f.getSolutionStats();
+						minelog << mp;
 #if ETH_DBUS
 						dbusint.send(toString(mp).c_str());
 #endif
-=======
-						minelog << "Mining on" << client.currentHeaderHash() << f.getSolutionStats();
-						minelog << mp;
->>>>>>> 98523d3f
 					}
 					else if (client.waitState() == MINER_WAIT_STATE_WORK)
 					{
